--- conflicted
+++ resolved
@@ -1014,11 +1014,7 @@
 
     def __init__(self, master=None, help='No help is available.',
                  mouse_pick=False, mouse_rotate=True, mouse_translate=False,
-<<<<<<< HEAD
-                 mouse_scale=False, translate=None, click=None,
-=======
                  mouse_scale=False,
->>>>>>> e1259382
                  fovy=30.0, near=1.0, far=100.0,
                  cnf={}, **kw):
         """
@@ -1026,11 +1022,6 @@
         exposed or when it changes size.
         """
         apply(RawOpenGLWidget.__init__, (self, master, cnf), kw)
-<<<<<<< HEAD
-        self.translate_callback = translate
-        self.click_callback = click
-=======
->>>>>>> e1259382
         self.help_text = help
         self.initialised = 0
         if sys.platform == 'darwin':
@@ -1349,9 +1340,6 @@
         right = top*aspect
         glMatrixMode(GL_PROJECTION);
         glLoadIdentity()
-<<<<<<< HEAD
-        glOrtho(-right, right, -top, top, -3.0, 3.0)
-=======
         if self.flipped:
             glEnable(GL_LIGHT1)
             glDisable(GL_LIGHT0)
@@ -1360,7 +1348,6 @@
             glEnable(GL_LIGHT0)
             glDisable(GL_LIGHT1)
             glOrtho(-right, right, -top, top, -3.0, 3.0)
->>>>>>> e1259382
         glMatrixMode(GL_MODELVIEW);
 
     def tkTranslate(self, event):
