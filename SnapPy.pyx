--- conflicted
+++ resolved
@@ -1,6450 +1,4 @@
 DEF Real_type = 'double'
 DEF High_precision = False
 include "SnapPy.pxi"
-<<<<<<< HEAD
-
-# This is part of the UCS2 hack.
-cdef public UCS2_hack (char *string, Py_ssize_t length, char *errors) :   
-    return string
-
-# A stream for asynchronous messages
-class MsgIO:
-    def __init__(self):
-        self.write = sys.stdout.write
-        self.flush = sys.stdout.flush()
-
-msg_stream = MsgIO()
-
-# We need a matrix class
-class SimpleMatrix:
-    """
-    A very simple matrix class that wraps a list of lists.  It has
-    two indices and can print itself.  Nothing more.
-    """
-    def __init__(self, list_of_lists):
-        self.data = list_of_lists
-        self.type = type(self.data[0][0])
-        self.shape = (len(list_of_lists), len(list_of_lists[0]))
-
-    def __repr__(self):
-        str_matrix = [[str(x) for x in row] for row in self.data]
-        size = max([max([len(x) for x in row]) for row in str_matrix])
-        str_rows = []
-        for row in str_matrix:
-            str_row = ['% *s'%(size, x) for x in row]
-            str_rows.append('[' + ', '.join(str_row) + ']')
-        result = 'matrix([' + ',\n        '.join(str_rows) + '])'
-        return result
-
-    def __str__(self):
-        str_matrix = [[str(x) for x in row] for row in self.data]
-        size = max([max([len(x) for x in row]) for row in str_matrix])
-        str_rows = []
-        for row in str_matrix:
-            str_row = ['% *s'%(size, x) for x in row]
-            str_rows.append(' [' + ' '.join(str_row) + ']')
-        result = '\n'.join(str_rows)
-        result = '[' + ('\n'.join(str_rows))[1:] + ']'
-        return result
-
-    def _check_indices(self, key):
-        if type(key) == slice:
-            raise TypeError("Simple matrices don't slice.")
-        if type(key) == int:
-            raise TypeError('Simple matrices need 2 indices.')
-        i, j = key
-        if i < 0 or j < 0:
-            raise TypeError("Simple matrices don't have negative indices.") 
-        return key
-
-    def __getitem__(self, key):
-        i, j = self._check_indices(key)
-        return self.data[i][j]
-
-    def __setitem__(self, key, value):
-        i, j = self._check_indices(key)
-        self.data[i][j] = value
-
-    def _noalgebra(self, other):
-        raise TypeError('To do matrix algebra, please install numpy '
-                        'or run SnapPy in Sage.')
-    def entries(self):
-        return [x for row in self.data for x in row]
-
-    __add__ = __sub__ = __mul__ = __div__ = __inv = _noalgebra
-
-# Sage interaction
-try:
-    import sage.all
-    import sage.structure.sage_object
-    from sage.groups.perm_gps.permgroup_element import is_PermutationGroupElement
-    from sage.groups.perm_gps.permgroup import PermutationGroup
-    from sage.interfaces.gap import gap
-    from sage.interfaces.gap import is_GapElement
-    from sage.interfaces.magma import magma
-    from sage.interfaces.magma import is_MagmaElement
-    from sage.matrix.constructor import matrix
-    from sage.matrix.constructor import matrix as sage_matrix
-    from sage.libs.pari.gen import pari as pari
-    _within_sage = True
-except ImportError:
-    from cypari.gen import pari as pari
-    matrix = SimpleMatrix
-    _within_sage = False
-
-# High precision stuff.
-
-from . import snap
-
-# Ptolemy variety stuff
-
-from .ptolemy import manifoldMethods as ptolemyManifoldMethods
- 
-# The next two functions provide replacements for code in
-# the SnapPea kernel module Dirichlet_precision.c which
-# attempts to deal with round-off error when multiplying O31 matrices.
-
-# cdef public void precise_o31_product( O31Matrix a, O31Matrix b, O31Matrix product):
-#    # For now, just use SnapPea's built-in double-precision product
-#    o31_product(a, b, product);
-#
-#cdef public void precise_generators( MatrixPairList* gen_list):
-#    # We don't need this at the moment.
-#    return
-
-# Enable graphical link input
-from plink import LinkEditor
-
-# Enable OpenGL display of DirichletDomains
-try:
-    from snappy.polyviewer import PolyhedronViewer
-except ImportError:
-    PolyhedronViewer = None
-
-# Enable OpenGL display of CuspNeighborhoods
-try:
-    from horoviewer import HoroballViewer
-except ImportError:
-    HoroballViewer = None
-
-# Enable Browser windows
-from browser import Browser
-
-# Enable Tk based save dialog
-
-try:
-    from snappy.filedialog import asksaveasfile
-except ImportError:
-    asksaveasfile = None
-
-# String testing for Python 2 and 3.  
-try:
-    unicode
-    def to_str(s):
-        return s
-    def bytearray_to_bytes(x):
-        return str(x)
-    
-except NameError: # Python 3
-    basestring = unicode = str
-    def to_str(s):
-        return s.decode()
-
-    def bytearray_to_bytes(x):
-        return bytes(x)
-
-def to_byte_str(s):
-    return s.encode('utf-8') if type(s) != bytes else s
-
-# Types of covering spaces
-cover_types = {1:"irregular", 2:"regular", 3:"cyclic"}
-
-# Paths
-manifold_path = manifold_paths[0] + os.sep
-
-# Obsolete
-closed_census_directory = os.path.join(manifold_path, 'ClosedCensusData')
-link_directory = os.path.join(manifold_path, 'ChristyLinks')
-link_archive = os.path.join(manifold_path, 'ChristyLinks.tgz')
-census_knot_archive = os.path.join(manifold_path, 'CensusKnots.tgz')
-# Still in use
-table_directory = os.path.join(manifold_path, 'HTWKnots')
-morwen_link_directory = os.path.join(manifold_path, 'MTLinks')
-
-# These are the gzipped files holding the knot tables.
-Alternating_table = gzip.open(os.path.join(table_directory, 'alternating.gz') )
-Nonalternating_table = gzip.open(os.path.join(table_directory, 'nonalternating.gz') )
-
-# This flag can be used when testing algorithms in extension
-# modules.  In the C code, declare:
-# extern int SnapPy_test_flag
-
-cdef public int SnapPy_test_flag = 0
-
-def set_test_flag(int value):
-    cdef int old
-    global SnapPy_test_flag
-    old = SnapPy_test_flag
-    SnapPy_test_flag = value
-    return old 
-
-# Implementation of the SnapPea UI functions and their global variables.
-cdef extern from *:
-    ctypedef char* const_char_ptr "const char*"
-    ctypedef int const_int "const int"
-
-
-
-cdef public void uFatalError(const_char_ptr function,
-                             const_char_ptr file) except *:
-    raise SnapPeaFatalError('SnapPea crashed in function %s(), '
-                            'defined in %s.c.'%(function, file))
-
-# global variables for interrupt processing 
-cdef public Boolean gLongComputationInProgress
-cdef public Boolean gLongComputationCancelled
-cdef public gLongComputationTicker
-
-# If not None, this will be called in gLongComputationContinues.
-# This enables a GUI to do updates during long computations.
-UI_callback = None
-
-def SnapPea_interrupt():
-    """
-    The UI can call this to stop SnapPea.  Returns True if SnapPea was busy.
-    """
-    global gLongComputationCancelled
-    global gLongComputationInProgress
-    gLongComputationCancelled = True
-    return gLongComputationInProgress
-
-cdef public void uLongComputationBegins(char *message, Boolean is_abortable):
-    global gLongComputationCancelled
-    global gLongComputationInProgress
-    global gLongComputationTicker
-    gLongComputationCancelled = False
-    gLongComputationInProgress = True
-    gLongComputationTicker = time.time()
-
-cdef public c_FuncResult uLongComputationContinues() except *:
-    global gLongComputationCancelled
-    global gLongComputationInProgress
-    global gLongComputationTicker
-    cdef now
-    if gLongComputationCancelled:
-        return func_cancelled
-    elif UI_callback is not None:
-        now = time.time()
-        if now - gLongComputationTicker > 0.2:
-            UI_callback()
-            gLongComputationTicker = now
-    return func_OK
-
-cdef public void uLongComputationEnds() except*:
-    global gLongComputationCancelled
-    global gLongComputationInProgress
-    gLongComputationInProgress = False
-    if gLongComputationCancelled:
-        gLongComputationCancelled = False
-        if UI_callback is not None:
-            UI_callback(interrupted=True)
-
-cdef public void uAcknowledge(const_char_ptr message):
-    sys.stderr.write(<char *> message)
-    sys.stderr.write('\n')
-
-cdef public void uAbortMemoryFull():
-    sys.stderr.write('Out of memory.\n')
-    sys.exit(2)
-
-cdef public int uQuery(const_char_ptr  message, 
-                       const_int       num_responses,
-                       const_char_ptr  responses[],
-                       const_int       default_response):
-    #  If desired you could write this function to obtain a response
-    #  from the user, but for now it is set up to return the default
-    #  response, to facilitate batch computations.
-    cdef char *default = <char *> responses[<int> default_response]
-    sys.stderr.write('Q: %s\nA:  %s\n'%(<char *> message, default))
-    return <int> default_response
-
-def cy_eval(s):
-    return eval(s)
-
-def smith_form(M):
-    if _within_sage:
-        if not hasattr(M, 'elementary_divisors'):
-            M = sage_matrix(M) 
-        m, n = M.nrows(), M.ncols()
-        result = M.elementary_divisors(algorithm='pari')
-    else:
-        if not isinstance(M, matrix):
-            M = matrix(M)
-        m, n = M.shape
-        result = [int(x) for x in pari.matrix(m, n, M.entries()).matsnf()]
-
-    # PARI views the input to matsnf0 as square.
-    if m < n:
-        result = result + [0]*(n-m)
-    if m > n:
-        for i in range(m - n):
-            result.remove(0)
-
-    # For consistency with SnapPea, need to switch the order of the factors.
-    zeros = [x for x in result if x == 0]
-    nonzeros = [x for x in result if x != 0]
-    nonzeros.sort()
-    return nonzeros + zeros
-
-# end smith form code
-
-
-# Enum conversions
-CuspTopology = ['torus cusp', 'Klein bottle cusp', 'unknown']
-MatrixParity = ['orientation-reversing', 'orientation-preserving']
-Orientability = ['orientable', 'nonorientable', 'unknown']
-Orbifold1 = ['unknown', 'circle', 'mirrored arc']
-FuncResult = ['func_OK', 'func_cancelled', 'func_failed', 'func_bad_input']
-SolutionType = ['not attempted', 'all tetrahedra positively oriented',
-                'contains negatively oriented tetrahedra', 'contains flat tetrahedra',
-                'contains degenerate tetrahedra', 'unrecognized solution type',
-                'no solution found']
-
-# global functions
-def check_SnapPea_memory():
-    verify_my_malloc_usage()
-
-# convert and free an identification of variables structure
-
-cdef convert_and_free_identification_of_variables(
-                                        Identification_of_variables c_vars):
-    var_list = []
-
-    if c_vars.variables:
-        for i in range(c_vars.num_identifications):
-            var_list.append(
-                  (c_vars.signs[i],
-                   c_vars.powers[i],
-                   str(c_vars.variables[i][0]),
-                   str(c_vars.variables[i][1])))
-    return var_list
-
-# convert and free an integer matrix from C
-
-cdef convert_and_free_integer_matrix(Integer_matrix_with_explanations c_matrix):
-    if not c_matrix.entries:
-        return []
-
-    python_matrix = [
-        [ c_matrix.entries[i][j] for j in range(c_matrix.num_cols)]
-                                 for i in range(c_matrix.num_rows)]
-
-    explain_row = []
-
-    for i in range(c_matrix.num_rows):
-        if c_matrix.explain_row[i]:
-            explain_row.append(str(c_matrix.explain_row[i]))
-        else:
-            explain_row.append(None)
-
-    explain_column = []
-
-    for i in range(c_matrix.num_cols):
-        if c_matrix.explain_column[i]:
-            explain_column.append(str(c_matrix.explain_column[i]))
-        else:
-            explain_column.append(None)	   
-
-    free_integer_matrix_with_explanations(c_matrix)
-
-    return python_matrix, explain_row, explain_column
-
-class MatrixWithExplanations(object):
-
-    def __init__(self, mat, explain_rows, explain_columns):
-
-        self.matrix = mat
-        self.explain_rows = explain_rows
-        self.explain_columns = explain_columns
-
-    def __add__(self, other):
-
-        assert self.explain_columns == other.explain_columns, (
-	    "matrices with different columns")
-
-        if isinstance(self.matrix, SimpleMatrix):
-            newMatrix = SimpleMatrix(self.matrix.data + other.matrix.data)
-        elif _within_sage:
-            newMatrix = self.matrix.stack(other.matrix)
-        else:
-            raise ValueError('Matrix type in MatrixWithExplanations '
-	                     'not supported')
-
-        return MatrixWithExplanations(
-	    newMatrix,
-	    self.explain_rows+other.explain_rows,
-            self.explain_columns)
-
-    def __repr__(self, _type_str = "MatrixWithExplanations"):
-
-        def format_explain_list(l):
-            if len(l) <= 6:
-                return repr(l)
-            
-            return "[ %s, ..., %s]" % (
-                ', '.join(map(repr,l[:3])),
-                ', '.join(map(repr,l[-3:])))
-                
-
-        return (
-            "%s(\n"
-            "  %s,\n"
-            "  explain_columns = %s,\n"
-            "  explain_rows = %s)") % (
-	                      _type_str,
-                              '\n  '.join(repr(self.matrix).split('\n')),
-                              format_explain_list(self.explain_columns),
-                              format_explain_list(self.explain_rows))
-
-class NeumannZagierTypeEquations(MatrixWithExplanations):
-
-    def __init__(self, mat, explain_rows, explain_columns):
-        MatrixWithExplanations.__init__(self, 
-	                                mat, explain_rows, explain_columns)
-
-    def __repr__(self):
-        return MatrixWithExplanations.__repr__(self,
-	                                       "NeumannZagierTypeEquations")
-					 
-    def __add__(self, other):
-        mat = MatrixWithExplanations.__add__(self, other)
-
-        return NeumannZagierTypeEquations(
-            mat.matrix, mat.explain_rows, mat.explain_columns)
-
-# Derivatives of basic classes; when these are called as a function
-# they return self.  This means that they can be accessed either as
-# attributes or as (fake) getter methods.
-# These classes use __slots__ in order to save space by not creating
-# a __dict__.  The only slot defined at the moment is accuracy.
-
-class SnapPyStr(str):
-    __slots__ = []
-    def __call__(self):
-        return self
-
-class SnapPyBoolean(int):
-    __slots__ = []
-    def __repr__(self):
-        return 'True' if self else 'False'
-    def __call__(self):
-        return self
-
-class SnapPyInt(int):
-    __slots__ = []
-    def __call__(self):
-        return self
-
-# When doctesting, we want our numerical classes to print
-# with fixed (somewhat low) precision.  In all normal
-# circumstances this flag is set to 0 and then ignored
-
-_float_print_precision_fixed = 0
-
-class SnapPyFloat(float):
-    __slots__ = ['accuracy']
-    def __call__(self):
-        return self
-    def __repr__(self):
-        try:
-            fppf = _float_print_precision_fixed
-            D = self.accuracy if not fppf else fppf
-            return ('{0:.%sf}'%(D)).format(self)
-        except AttributeError:
-            return float.__repr__(self)
-    def __str__(self):
-        return self.__repr__()
-        
-class SnapPyComplex(complex):
-    __slots__ = ['accuracy']
-    def __call__(self):
-        return self
-    def __repr__(self):
-        try:
-            fppf = _float_print_precision_fixed
-            D = self.accuracy if not fppf else fppf
-            return ('({0.real:.%sf}{0.imag:+.%sf}j)'%(D,D)).format(self)
-        except AttributeError:
-            return complex.__repr__(self)
-    def __str__(self):
-        return self.__repr__()
-
-class SnapPyList(list):
-    __slots__ = []
-    def __call__(self):
-        return self
-
-# Immutable containers which hold information about SnapPy objects.
-# The base class for these is Info. Subclasses should override
-# __repr__ to appropriately display the information they contain.
-
-class Info(dict):
-    """
-    Immutable dictionary whose data can be accessed either as
-    attributes or by mapping.
-    Intialize with keyword arguments, or **dict.
-    """
-    def __init__(self, **kwargs):
-        # Hack to support obsolete keys
-        content = dict(kwargs)
-        for old, new in self._obsolete.items():
-            try:
-                content[old] = content[new]
-            except KeyError:
-                pass
-        super(Info, self).__init__(content)
-        self.__dict__.update(kwargs)
-    def _immutable(self, *args):
-        raise AttributeError('Info objects are immutable.')
-    def keys(self):
-        return self.__dict__.keys()
-    __setattr__ = __delattr__ = __setitem__ = __delitem__ = _immutable
-    pop = popitem = clear = update = _immutable
-    _obsolete = {}
-
-class CuspInfo(Info):
-    def __repr__(self):
-        if self.is_complete:
-            if 'shape' in self:
-                return ('Cusp %-2d: complete %s of shape %s' %
-                        (self.index, self.topology, self.shape) )
-            else:
-                return ('Cusp %-2d: %s, not filled'%
-                        (self.index, self.topology) )
-        else:
-            return ('Cusp %-2d: %s with Dehn filling coeffients (M, L) = %s'%
-                    (self.index, self.topology, self.filling) )
-    _obsolete = {'complete?'          : 'is_complete',
-                 'holonomy precision' : 'holonomy_accuracy', 
-                 'shape precision'    : 'shape_accuracy'}
-    
-class DualCurveInfo(Info):
-    def __repr__(self):
-        return ('%3d: %s curve of length %s'%
-                (self.index, MatrixParity[self.parity], self.filled_length))
-    _obsolete = {'complete length' : 'complete_length',
-                 'filled length' : 'filled_length'}
-    
-class LengthSpectrumInfo(Info):
-    def __repr__(self):
-        return '%-4d %-32s %-14s%s'%(
-            self.multiplicity, self.length, self.topology, self.parity )
-
-class ShapeInfo(Info):
-    _obsolete = {'precision' : 'accuracies'}
-    def __repr__(self):
-        return repr(self.__dict__)
-
-class NormalSurfaceInfo(Info):
-    def __repr__(self):
-        orient = 'Orientable' if self.orientable else 'Non-orientable'
-        sided = 'two-sided' if self.two_sided else 'one-sided'
-        return '%s %s with euler = %s' % (orient, sided, self.euler)
-    
-class LengthSpectrum(list):
-    def __repr__(self):
-        base = ['%-4s %-32s %-12s  %s'%
-                ('mult', 'length', 'topology', 'parity')]
-        return '\n'.join(base + [repr(s) for s in self])
-
-class ListOnePerLine(list):
-    def __repr__(self):
-        return '[' + ',\n '.join([repr(s) for s in self]) + ']'
-    
-
-# Abelian Groups
-
-cdef class AbelianGroup:
-    """
-    An AbelianGroup object represents a finitely generated abelian group,
-    usually the first homology group of a snappy Manifold.
-
-    Instantiate as AbelianGroup(P) where P is a presentation matrix
-    given as a list of lists of integers.  Alternatively, use
-    AbelianGroup(elementary_divisors=[n_1, n_2, ... ]) where the n_i
-    are the elementary divisors of the group.
-
-    >>> AbelianGroup([[1,3,2],[2,0,6]])
-    Z/2 + Z
-    >>> A = AbelianGroup(elementary_divisors=[5,15,0,0])
-    >>> A
-    Z/5 + Z/15 + Z + Z
-    >>> A[1]
-    15
-    >>> A.betti_number()
-    2
-    >>> A.order()
-    'infinite'
-    >>> len(A)
-    4
-    """
-    cdef divisors
-    # Backwards compatibility hack, part 1.
-    cdef public coefficients
-    
-    def __init__(self, presentation=None, elementary_divisors=[]):
-        if presentation is not None:
-            self.divisors = smith_form(presentation)
-        else:
-            try:
-                self.divisors = list(elementary_divisors)
-            except:
-                raise ValueError('Elementary divisors must be given '
-                                 'as a sequence.')
-        int_types = [int, long]
-        if _within_sage:
-            int_types += [sage.rings.integer.Integer]
-        for c in self.divisors:
-            assert type(c) in int_types and c >= 0,\
-                   'Elementary divisors must be non-negative integers.\n'
-        for i in range(len(elementary_divisors) - 1):
-            n,m = elementary_divisors[i:i+2]
-            assert (n == m == 0) or (m % n == 0),\
-                   'The elementary divisors must form a divisibility chain\n'
-
-        # So that the group is determined entirely by self.divisors
-        # we don't allow '1' as a divisor.  
-        self.divisors = [n for n in self.divisors if n != 1]
-        # Backwards compatibility hack, part 2.
-        self.coefficients = self.divisors
-
-    def __repr__(self):
-        if len(self.divisors) == 0:
-            return '0'
-        factors = ( ['Z/%d'%n for n in self.divisors if n != 0] +
-                    ['Z' for n in self.divisors if n == 0] )
-        return ' + '.join(factors)
-
-    def __len__(self):
-        return len(self.divisors)
-    
-    def __getitem__(self, i):
-        return self.divisors[i]
-
-    def __richcmp__(AbelianGroup self, AbelianGroup other, op):
-        if op == 0:
-            return self.divisors < other.elementary_divisors()
-        elif op == 2:
-            return self.divisors == other.elementary_divisors()
-        elif op == 4:
-            return self.divisors > other.elementary_divisors()
-        elif op == 1:
-            return self.divisors <= other.elementary_divisors()
-        elif op == 3:
-            return self.divisors != other.elementary_divisors()
-        elif op == 5:
-            return self.divisors >= other.elementary_divisors()
-        else:
-            return NotImplemented
-        
-    def __call__(self):
-        return self
-
-    def elementary_divisors(self):
-        """
-        The elementary_divisors of this finitely generated abelian group.
-        """
-        return SnapPyList(self.divisors)
-
-    def rank(self):
-        """
-        The rank of the group.
-        """
-        return SnapPyInt(len(self.divisors))
-
-    def betti_number(self):
-        """
-        The rank of the maximal free abelian subgroup.
-        """
-        return SnapPyInt(len([n for n in self.divisors if n == 0]))
-
-    def order(self):
-        """
-        The order of the group.  Returns the string 'infinite' if the
-        group is infinite.        
-        """
-        det = 1
-        for c in self.divisors:
-            det = det * c
-        return SnapPyStr('infinite') if det == 0 else SnapPyInt(det)
-
-# Isometry
-
-def format_two_by_two(mat):
-    a,b,c,d = ['%d' % x for x in [mat[0,0], mat[0,1], mat[1,0], mat[1,1]]]
-    w0 = max(len(a), len(c))
-    w1 = max(len(b), len(d))
-    return ('[' + a.rjust(w0) + ' ' + b.rjust(w1) + ']',
-            '[' + c.rjust(w0) + ' ' + d.rjust(w1) + ']')
-    
-class Isometry():
-    """
-    Represents an isometry from one manifold to another.
-    """
-    def __init__(self, cusp_images, cusp_maps, extends_to_link):
-        self._cusp_images, self._cusp_maps = cusp_images, cusp_maps
-        self._extends_to_link = extends_to_link
-
-    def cusp_images(self):
-        return self._cusp_images
-
-    def cusp_maps(self):
-        return self._cusp_maps
-
-    def extends_to_link(self):
-        return self._extends_to_link
-
-    def num_cusps(self):
-        return len(self.cusp_images())
-
-    def __repr__(self):
-        images = self.cusp_images()
-        maps = self.cusp_maps()
-        line0, line1, line2 = [], [], []
-        for i in range(self.num_cusps()):
-            l0 = '%d -> %d' % (i, images[i])
-            l1, l2 = format_two_by_two(maps[i])
-            L = max(len(l0), len(l1), len(l2))
-            line0.append( l0.ljust(L) )
-            line1.append( l1.ljust(L) )
-            line2.append( l2.ljust(L) )
-        line3 = 'Extends to link' if self.extends_to_link() else 'Does not extend to link'
-        return '\n'.join(['  '.join(line0), '  '.join(line1), '  '.join(line2), line3])
-
-cdef IsometryListToIsometries(IsometryList *isometries):
-    cdef int n, c, i, j, c_cusp_image
-    cdef MatrixInt22  c_cusp_map
-    cdef Boolean extends
-    n = isometry_list_size(isometries)
-    c = isometry_list_num_cusps(isometries)
-
-    ans = []
-    for i in range(n):
-        cusp_images = []
-        cusp_maps = []
-        for j in range(c):
-            isometry_list_cusp_action(isometries, i, j, &c_cusp_image, c_cusp_map)
-            cusp_images.append(c_cusp_image)
-            cusp_maps.append(matrix(
-                [ [c_cusp_map[0][0], c_cusp_map[0][1]],
-                  [c_cusp_map[1][0], c_cusp_map[1][1]]] ))
-
-        ans.append(Isometry(cusp_images, cusp_maps, B2B(isometry_extends_to_link(isometries, i))))
-
-    return ans
-
-# SnapPea Classes
-
-# Triangulations
-
-cdef class Triangulation(object):
-    """
-    A Triangulation object represents a compact 3-manifold with torus
-    boundary components, given as an ideal triangulation of the
-    manifold's interior.  A Dehn-filling can be specified for each
-    boundary component, allowing the description of closed 3-manifolds
-    and some orbifolds.  For non-orientable 3-manifolds, the boundary
-    components can also be Klein bottles. Two Triangulations are equal
-    ('==') if they represent combinatorially isomorphic
-    triangulations.  A Triangulation does *not* have any geometric
-    structure, and usually one works with the subclass Manifold which
-    adds this.  Here's a quick example:
-
-    >>> M = Triangulation('9_42')
-    >>> M.num_tetrahedra()
-    5
-    >>> M.is_orientable()
-    True
-
-    A Triangulation can be specified in a number of ways, e.g.
-
-    - Triangulation('9_42') : The complement of the knot 9_42 in S^3.
-    - Triangulation('m125(1,2)(4,5)') : The SnapPea census manifold m125
-      where the first cusp has Dehn filling (1,2) and the second cusp has
-      filling (4,5).
-    - Triangulation() : Opens a link editor window where can you
-      specify a link complement.
-    
-    In general, the specification can be from among the below, with
-    information on Dehn fillings added.
-
-    - SnapPea cusped census manifolds: e.g. 'm123', 's123', 'v123'.
-
-    - Link complements:
-        + Rolfsen's table: e.g. '4_1', '04_1', '5^2_6', '6_4^7', 'L20935', 'l104001'.
-        + Knots and links up to 14 crossings from tabulations by Hoste
-          and Thistlethwaite: e.g. 'K12a456' or 'L13n579'.
-        + Hoste-Thistlethwaite Knotscape table:  e.g. '11a17' or '12n345'
-        + Dowker-Thistlethwaite code: e.g. 'DT:[(6,8,2,4)]', 'DT:dadbcda'
-
-    - Once-punctured torus bundles: e.g. 'b++LLR', 'b+-llR', 'bo-RRL', 'bn+LRLR'
-
-    - Fibered manifold associated to a braid: 'Braid:[1,2,-3,4]'
-    
-      Here, the braid is thought of as a mapping class of the
-      punctured disc, and this manifold is the corresponding
-      mapping torus.  If you want the braid closure, do (1,0) filling
-      of the last cusp.
-
-    - From mapping class group data using Twister:
-
-      'Bundle(S_{1,1}, [a0, B1])' or 'Splitting(S_{1,0}, [b1, A0], [a0,B1])'
-
-      See the help for the 'twister' module for more.  
-
-    - A SnapPea triangulation or link projection file: 'filename'
-
-      The file will be loaded if found in the current directory or the
-      path given by the shell variable SNAPPEA_MANIFOLD_DIRECTORY.
-
-    - A string containing the contents of a SnapPea triangulation or link
-      projection file.
-    """
-    cdef c_Triangulation* c_triangulation
-    cdef _DTcode
-    cdef _cover_info
-    cdef readonly _cache
-    cdef readonly LE
-
-    def __cinit__(self, spec=None):
-        if UI_callback is not None:
-            uLongComputationBegins('Constructing a manifold', 1)
-            UI_callback()
-            uLongComputationEnds()
-        # Answers to potentially hard computations are cached
-        self._cache = {}
-        self._DTcode = None
-        self._cover_info = None
-        self.LE = None
-        if spec is not None and spec != 'empty':
-            if not isinstance(spec, basestring):
-                raise TypeError(triangulation_help%
-                                self.__class__.__name__)
-            self.get_triangulation(spec)
-            if self.c_triangulation == NULL:
-                raise RuntimeError, 'An empty triangulation was generated.'
-        elif spec is None:
-            self.get_from_new_plink()
-
-        if self.c_triangulation != NULL:    
-            remove_hyperbolic_structures(self.c_triangulation)
-
-    cdef get_from_new_plink(self):
-        # Try to determine the name of the variable associated
-        # to the manifold:
-        if LinkEditor is None:
-            raise RuntimeError, 'PLink was not imported.'
-        try:
-            IP = cy_eval('get_ipython()')
-            fallback = 'Out[%d]'%IP.execution_count
-            cmd = IP._last_input_line
-            m = re.match('\s*([a-zA-Z_0-9]+)\s*=\s*Manifold\(\)', cmd)
-            link_title = m.group(1) if m else fallback
-        except NameError:
-            link_title = None
-            
-        LE = LinkEditor(no_arcs=True,
-            callback=self._plink_callback,
-            cb_menu='Send to SnapPy')
-        if link_title:
-            print('Starting the link editor.\n'
-                  'Select Tools->Send to SnapPy to load the '
-                  'link complement as the variable %s' % link_title)
-
-            LE.window.title('PLink Editor - %s' % link_title)
-        else:
-            print('Starting the link editor.\n'
-                    'Select PLink->Send to SnapPy to load the'
-                    'link complement.')
-        self.LE = LE
-
-    cdef get_triangulation(self, spec):
-        cdef Triangulation T
-        
-        # Step -1 Check for an entire-triangulation-file-in-a-string
-        if spec.startswith('% Triangulation'):
-            return self._from_string(spec)
-
-        # Get fillings, if any
-        m = split_filling_info.match(spec)
-        name = m.group(1)
-        fillings = eval( '[' + m.group(2).replace(')(', '),(')+ ']', {})
-
-        # Step 1. Cusped census manifolds
-        if is_census_manifold.match(name):
-            try:
-                database.OrientableCuspedCensus._one_manifold(name, self)
-            except KeyError:
-                database.NonorientableCuspedCensus._one_manifold(name, self)
-            
-        # Step 2. The easy databases
-        databases = [ (is_HT_link, database.HTLinkExteriors),
-                      (is_census_knot, database.CensusKnots),
-                      (is_knot_complement, database.LinkExteriors)]
-
-        for regex, db in databases:
-            if regex.match(name):
-                db._one_manifold(name, self)
-                break
-
-        # Step 3. Rolfsen links
-        for regex in rolfsen_link_regexs:
-            m = regex.match(name)
-            if m:
-                if int(m.group('components')) > 1:
-                    rolfsen_name = '%d^%d_%d' % (int(m.group('crossings')),
-                        int(m.group('components')), int(m.group('index')))
-                else:
-                    rolfsen_name = '%d_%d' % (int(m.group('crossings')),
-                                  int(m.group('index')))
-                database.LinkExteriors._one_manifold(rolfsen_name, self)
-
-        # Step 4. Hoste-Thistlethwaite knots
-        m = is_HT_knot.match(name)
-        if m:
-            self.get_HT_knot(int(m.group('crossings')), m.group('alternation'),
-                        int(m.group('index')))
-            
-        # Step 5. Once-punctured torus bundles
-        m = is_torus_bundle.match(name)
-        if m:
-            self.get_punctured_torus_bundle(m)
-
-        # Step 6. (fibered) braid complements
-        m = is_braid_complement.match(name)
-        if m:
-            word = eval(m.group(1), {})
-            num_strands = max([abs(x) for x in word]) + 1
-            self.set_c_triangulation(get_fibered_manifold_associated_to_braid(num_strands, word))
-
-        # Step 7. Dowker-Thistlethwaite codes
-        m = is_int_DT_exterior.match(name)
-        if m:
-            code = eval(m.group(1), {})
-            if isinstance(code, tuple):
-                knot = spherogram.DTcodec(*code)
-            elif isinstance(code, list) and isinstance(code[0], int):
-                knot = spherogram.DTcodec([tuple(code)])
-            else:
-                knot = spherogram.DTcodec(code)
-            klp = knot.KLPProjection()
-            self.set_c_triangulation(get_triangulation_from_PythonKLP(klp))
-            self.set_name(name)
-            self._set_DTcode(knot)
-            
-            
-        m = is_alpha_DT_exterior.match(name)
-        if m:
-            knot = spherogram.DTcodec(m.group(1))
-            klp=knot.KLPProjection()
-            self.set_c_triangulation(get_triangulation_from_PythonKLP(klp))
-            self.set_name(name)
-            self._set_DTcode(knot)
-            
-        # Step 8.  Bundle or splitting is given in Twister's notation
-
-        shortened_name = name.replace(' ', '')
-        mb = is_twister_bundle.match(shortened_name)
-        ms = is_twister_splitting.match(shortened_name)
-        if mb or ms:
-            func = bundle_from_string if mb else splitting_from_string
-            T = func(shortened_name)
-            copy_triangulation(T.c_triangulation, &self.c_triangulation)
-
-        # Step 9. If all else fails, try to load a manifold from a file.
-        if self.c_triangulation == NULL:
-            self.get_from_file(name)
-            
-        # Set the dehn fillings
-        Triangulation.dehn_fill(self, fillings)
-
-
-    cdef get_HT_knot(self, crossings, alternation, index):
-        cdef c_Triangulation* c_triangulation
-        DT = [get_HT_knot_DT(crossings, alternation, index)]
-        knot = spherogram.DTcodec(DT)
-        c_triangulation = get_triangulation_from_PythonKLP(knot.KLPProjection())
-        name = to_byte_str('%d'%crossings + alternation + '%d'%index)
-        set_triangulation_name(c_triangulation, name)
-        self._set_DTcode(knot)
-        self.set_c_triangulation(c_triangulation)
-
-    cdef get_punctured_torus_bundle(self, match):
-        cdef LRFactorization* gluing
-        cdef int LRlength, i
-        cdef char* LRstring
-
-        LRpart = match.group(3).upper()
-        LRlength = len(LRpart)
-        LRstring = LRpart
-        gluing = alloc_LR_factorization(LRlength)
-        gluing.is_available = True
-        gluing.negative_determinant = 1 if match.group(1) in ['-', 'n'] else 0
-        gluing.negative_trace = 0 if match.group(2) == '+' else 1
-        for i from 0 <= i < LRlength:
-            gluing.LR_factors[i] = LRstring[i]
-        self.set_c_triangulation(triangulate_punctured_torus_bundle(gluing))
-        free_LR_factorization(gluing)
-
-    cdef get_from_file(self, name):
-        try:
-            locations = [os.curdir, os.environ['SNAPPEA_MANIFOLD_DIRECTORY']]
-        except KeyError:
-            locations = [os.curdir]
-        found = 0
-        for location in locations:
-            pathname = os.path.join(location, name)
-            if os.path.isfile(pathname):
-                file = open(pathname, 'r')
-                first_line = file.readline()[:-1]
-                file.close()
-                if first_line.find('% Link Projection') > -1:
-                    self.set_c_triangulation(
-                        triangulate_link_complement_from_file(pathname, ''))
-                else:
-                    self.set_c_triangulation(read_triangulation(pathname))
-
-        if self.c_triangulation == NULL:
-            raise IOError('The manifold file %s was not found.\n%s'%
-                          (name, triangulation_help % 'Triangulation or Manifold'))
-
-    def cover_info(self):
-        """
-        If this is a manifold or triangulation which was constructed as
-        a covering space, return a dictionary describing the cover.  Otherwise
-        return 0.  The dictionary keys are 'base', 'type' and 'degree'.
-        """
-        if self._cover_info:
-            return dict(self._cover_info)
-        
-    def clear_cache(self, key=None):
-        if not key: 
-            self._cache.clear()
-        else:
-            self._cache.pop(key)
-
-    def _plink_callback(self):
-        cdef c_Triangulation* c_triangulation = NULL
-        if self.LE is not None:
-            klp = self.LE.SnapPea_KLPProjection()
-            self._DTcode = self.LE.DT_code()
-            if klp is not None:
-                c_triangulation = get_triangulation_from_PythonKLP(klp)
-                self.set_c_triangulation(c_triangulation)
-                self._cache = {}
-                msg_stream.write('\nNew triangulation received from PLink!\n')
-                return
-        else:
-            raise RuntimeError('Communication with PLink failed.')
-
-    def plink(self):
-        """
-        Brings up a link editor window if there is a link known to be associated
-        with the manifold.
-        """
-        if self.LE is not None:
-            self.LE.reopen()
-        elif self.DT_code() is not None:
-            self.get_from_new_plink()
-            L = spherogram.DTcodec(self.DT_code()).link()
-            L.view(self.LE)
-        else:
-            raise ValueError('No associated link known.')
-
-    def link(self):
-        if self.LE is not None:
-            return spherogram.Link(self.LE.PD_code())
-        elif self.DT_code() is not None:
-            return spherogram.DTcodec(self.DT_code()).link()
-        else:
-            raise ValueError('No associated link known.')
-
-    cdef set_c_triangulation(self, c_Triangulation* c_triangulation):
-        self.c_triangulation = c_triangulation
-
-    def num_cusps(self, cusp_type='all'):
-        """
-        Return the total number of cusps.  By giving the optional argument
-        'orientable' or 'nonorientable' it will only count cusps of that type.
-
-        >>> M = Triangulation('m125')
-        >>> M.num_cusps()
-        2
-        """
-        if cusp_type == 'all':
-            return get_num_cusps(self.c_triangulation)
-        elif cusp_type == 'orientable':
-            return get_num_or_cusps(self.c_triangulation)
-        elif cusp_type == 'nonorientable':
-            return get_num_nonor_cusps(self.c_triangulation)
-        else:
-            raise ValueError("Acceptable cusp types are "
-                             "['all', 'orientable', 'nonorientable'].")
-
-    def orientation_cover(self):
-        """
-        For a non-orientable manifold, returns the 2-fold cover which
-        is orientable.
-
-        >>> X = Triangulation('x123')
-        >>> Y = X.orientation_cover()
-        >>> (X.is_orientable(), Y.is_orientable())
-        (False, True)
-        >>> Y
-        x123~(0,0)(0,0)
-        >>> Y.cover_info()['type']
-        'cyclic'
-        """ 
-        if self.is_orientable():
-            raise ValueError, 'The Triangulation is already orientable.'
-
-        cdef c_Triangulation* cover_c_triangulation = NULL
-        cdef Triangulation new_tri
-        
-        cover_c_triangulation = double_cover(self.c_triangulation)
-        new_tri = Triangulation('empty')
-        new_tri.set_c_triangulation(cover_c_triangulation)
-        new_tri.set_name(self.name() + '~')
-        new_tri._cover_info = {'base'   : self.name(),
-                               'type'   : 'cyclic',
-                               'degree' : 2}
-        return new_tri
-
-    def is_orientable(self):
-        """
-        Return whether the underlying 3-manifold is orientable.
-
-        >>> M = Triangulation('x124')
-        >>> M.is_orientable()
-        False
-        """
-        orientability = Orientability[get_orientability(self.c_triangulation)]
-        if orientability == 'orientable': return SnapPyBoolean(True)
-        elif orientability == 'nonorientable': return SnapPyBoolean(False)
-        else: return None
-
-    def copy(self):
-        """
-        Returns a copy of the triangulation.
-
-        >>> M = Triangulation('m125')
-        >>> N = M.copy()
-        """
-        cdef c_Triangulation* copy_c_triangulation = NULL
-        cdef Triangulation new_tri
-        
-        if self.c_triangulation is NULL:
-            return Triangulation('empty')
-        copy_triangulation(self.c_triangulation, &copy_c_triangulation)
-        new_tri = Triangulation('empty')
-        new_tri.set_c_triangulation(copy_c_triangulation)
-        return new_tri
-
-    def randomize(self):
-        """
-        Perform random Pachner moves on the underlying triangulation.
-
-        >>> M = Triangulation('Braid:[1,2,-3,-3,1,2]')
-        >>> M.randomize()
-        """
-        if self.c_triangulation is NULL: return
-        randomize_triangulation(self.c_triangulation)
-        self._cache = {}
-
-    def simplify(self):
-        """
-        Try to simplify the triangulation by doing Pachner moves.
-
-        >>> M = Triangulation('12n123')
-        >>> M.simplify()
-        """
-        if self.c_triangulation is NULL: return
-        basic_simplification(self.c_triangulation)
-        self._cache = {}
-
-    def _two_to_three(self, tet_num, face_index):
-        cdef c_FuncResult result
-        cdef c_Tetrahedron* tet
-
-        n = range(self.num_tetrahedra())[tet_num]
-        tet = self.c_triangulation.tet_list_begin.next
-        for i in range(n):
-            tet = tet.next
-        result = two_to_three(tet, face_index, &self.c_triangulation.num_tetrahedra)
-        return result
-        
-    def with_hyperbolic_structure(self):
-        """
-        Add a (possibly degenerate) hyperbolic structure, turning the
-        Triangulation into a Manifold.
-
-        >>> M = Triangulation('m004')
-        >>> N = M.with_hyperbolic_structure()
-        >>> N.volume()
-        2.02988321
-        """
-        return Manifold_from_Triangulation(self)
-
-    def _empty_save(self):
-        """
-        Called by save when no file name is specified, so that in
-        theory it can be overloaded by the UI.
-        """
-        if asksaveasfile:
-            savefile = asksaveasfile(
-                mode='w', title='Save Triangulation', defaultextension='.tri',
-                filetypes = [
-                ('Triangulation and text files', '*.tri *.txt', 'TEXT'),
-                ('All text files', '', 'TEXT'),
-                ('All files', '')])
-            if savefile:
-                filename = savefile.name
-                savefile.close()
-                self.save(filename)
-                return 
-
-        raise ValueError, 'Please specify a file name.'
-        
-    def save(self, file_name=None):
-        """
-        Save the triangulation as a SnapPea triangulation file.
-
-        >>> M = Triangulation('m004')
-        >>> M.save('fig-eight.tri')
-        """
-        if self.c_triangulation is NULL:
-            raise ValueError('The Triangulation is empty.')
-        if file_name == None:
-            self._empty_save()
-        else:
-            b_file_name = to_byte_str(file_name)
-            write_triangulation(self.c_triangulation, b_file_name)
-
-    def _to_string(self):
-        """
-        Return a string containing the contents of a SnapPea triangulation
-        file.
-        >>> M = Manifold('7_4')
-        >>> seed = M._to_string()
-        >>> N = Manifold(seed)
-        >>> N == M
-        True
-        """
-        cdef char *c_string
-        cdef result
-        if self.c_triangulation is NULL:
-            raise ValueError('The Triangulation is empty.')
-        else:
-            try:
-                c_string = string_triangulation(self.c_triangulation)
-                result = c_string
-            finally:
-                free(c_string)
-            return to_str(result)
-
-    def _from_string(self, string):
-        """
-        Fill an empty Triangulation from a string generated by _to_string.
-        >>> M = Manifold('7_4')
-        >>> seed = M._to_string()
-        >>> N = Manifold('empty')
-        >>> N._from_string(seed)
-        >>> N == M
-        True
-        """
-        cdef c_Triangulation* c_triangulation = NULL
-        if not self.c_triangulation is NULL:
-            raise ValueError('The Triangulation must be empty.')
-        b_string = to_byte_str(string)
-        c_triangulation = read_triangulation_from_string(b_string)
-        self.set_c_triangulation(c_triangulation)
-
-    def _to_bytes(self):
-        """
-        Return a reasonably short byte sequence which encodes the
-        combinatorics of this triangulation.
-        >>> M = Manifold('m125')
-        >>> seed = M._to_bytes()
-        >>> len(seed)
-        12
-        >>> N = Manifold('empty')
-        >>> N._from_bytes(seed)
-        >>> N == M
-        True
-        """
-        cdef TerseTriangulation* c_terse
-        cdef int n, byte
-        if self.c_triangulation is NULL:
-            raise ValueError('The Triangulation is empty.')
-        if False in [ c.is_complete for c in self.cusp_info()]:
-            raise ValueError('Byte encoding requires complete cusps.')
-        c_terse = tri_to_terse(self.c_triangulation)
-        byteseq = bytearray([c_terse.num_tetrahedra])
-        byte, bit = 0, 0
-        for n from 0 <= n < 2*c_terse.num_tetrahedra:
-            if c_terse.glues_to_old_tet[n]:
-                byte |= 1 << bit
-            bit += 1
-            if bit%8 == 0:
-                byteseq.append(byte)
-                byte, bit = 0, 0
-        if bit:
-            byteseq.append(byte)
-        for n from 0 <= n < 1 + c_terse.num_tetrahedra:
-            byteseq.append(c_terse.which_old_tet[n])
-        for n from 0 <= n < 1 + c_terse.num_tetrahedra:
-            byteseq.append(c_terse.which_gluing[n])
-        free_terse_triangulation(c_terse)    
-        return bytearray_to_bytes(byteseq)
-
-    def _from_bytes(self, bytestring):
-        """
-        Fill an empty triangulation from a byte sequence generated by
-        _to_bytes.
-        >>> M = Manifold('m125')
-        >>> seed = M._to_bytes()
-        >>> len(seed)
-        12
-        >>> N = Manifold('empty')
-        >>> N._from_bytes(seed)
-        >>> N == M
-        True
-        """
-        cdef c_Triangulation* c_triangulation = NULL
-        if not self.c_triangulation is NULL:
-            raise ValueError('The Triangulation must be empty.')
-        c_triangulation = triangulation_from_bytes(bytestring)
-        self.set_c_triangulation(c_triangulation)
-
-    def _reindex_cusps(self, permutation):
-        cdef int* indices
-        cdef int n, num = self.num_cusps()
-        if self.c_triangulation is NULL:
-            raise ValueError('The Triangulation is empty.')
-        if ( len(permutation) != num or set(permutation) != set(range(num)) ):
-            raise ValueError('Not a valid permutation')
-        indices = <int *>malloc(num*sizeof(int))
-        for n in range(num):
-            indices[n] = permutation[n]
-        reindex_cusps(self.c_triangulation, indices)
-        free(indices)
-            
-    def _get_peripheral_curve_data(self):
-        cdef int i, j, k, v, f
-        cdef TriangulationData* data
-        triangulation_to_data(self.c_triangulation, &data)
-        result = []
-        for i from 0 <= i < self.num_tetrahedra():
-          for j from 0 <= j < 2:       # meridian, longitude 
-            for k from 0 <= k < 2:     # righthanded, lefthanded
-              row = []
-              for v from 0 <= v < 4:
-                for f from 0 <= f < 4:
-                  row.append(
-                     data.tetrahedron_data[i].curve[j][k][v][f]
-                     )
-              result.append(row)
-        free_triangulation_data(data)
-        return result
-
-    def isomorphisms_to(self, Triangulation other):
-        """
-        Returns a complete list of combinatorial isomorphisms between
-        the two triangulations:
-
-        >>> M = Manifold('5^2_1')
-        >>> N = Manifold('5^2_1')
-        >>> N.set_peripheral_curves([[[2,3],[-1,-1]],[[1,1],[0,1]]])
-        >>> isoms = M.isomorphisms_to(N)
-        >>> isoms[6]
-        0 -> 1  1 -> 0
-        [ 1 0]  [-1 1]
-        [-1 1]  [-3 2]
-        Does not extend to link
-
-        Each transformation between cusps is given by a matrix which
-        acts on the left.  That is, the two *columns* of the matrix
-        give the image of the meridian and longitude respectively.  In
-        the above example, the meridian of cusp 0 is sent to the
-        meridian of cusp 1.
-        """
-        cdef IsometryList *isometries = NULL
-
-        if self.c_triangulation is NULL or other.c_triangulation is NULL:
-            raise ValueError('Manifolds must be non-empty.')
-
-        compute_cusped_isomorphisms(self.c_triangulation,
-                                    other.c_triangulation, 
-                                    &isometries,
-                                    NULL)
-
-        if isometry_list_size(isometries) == 0:
-            result = []
-        else:
-            result = IsometryListToIsometries(isometries)
-        free_isometry_list(isometries)
-        return result 
-    
-    def __dealloc__(self):
-        if self.c_triangulation is not NULL:
-            free_triangulation(self.c_triangulation)
-
-    def __richcmp__(Triangulation self, Triangulation other, op):
-        """
-        Two triangulations are equal if they are combinatorially
-        isomorphic.  Currently we don't handle the case where there
-        are non-trivial Dehn fillings.
-
-        >>> M = Triangulation('m004')
-        >>> N = M.copy()
-        >>> N == M
-        True
-        >>> M.dehn_fill( (5,3), 0)
-        >>> N == M
-        ValueError: Can't compare triangulations of manifolds with Dehn fillings.
-        """
-        cdef c_Triangulation *c_triangulation1
-        cdef c_Triangulation *c_triangulation2
-        cdef Boolean answer
-        if op != 2:
-            return NotImplemented
-        if type(self) != type(other):
-            return False
-        if False in ( self.cusp_info('is_complete') +
-                      other.cusp_info('is_complete') ):
-            raise ValueError("Can't compare triangulations of manifolds "
-                             "with Dehn fillings.")
-        if same_triangulation(self.c_triangulation, other.c_triangulation):
-            return True
-        else:
-            return False
-
-    def __repr__(self):
-        if self.c_triangulation is NULL:
-            return 'Empty Triangulation'
-        else:
-            repr = self.name()
-            for i in range(self.num_cusps()):
-                info = self.cusp_info(i)
-                if info.is_complete:
-                    repr += '(0,0)'
-                else:
-                    repr += '(%g,%g)'% info['filling']
-            return repr
-        
-    def name(self):
-        """
-        Return the name of the triangulation.
-
-        >>> M = Triangulation('4_1')
-        >>> M.name()
-        '4_1'
-        """
-        if self.c_triangulation is NULL: return
-        return SnapPyStr(to_str(get_triangulation_name(self.c_triangulation)))
-
-    def set_name(self, new_name):
-        """
-        Give the triangulation a new name.
-
-        >>> M = Triangulation('4_1')
-        >>> M.set_name('figure-eight-comp')
-        >>> M
-        figure-eight-comp(0,0)
-        """
-        b_new_name = to_byte_str(new_name)
-        cdef char* c_new_name = b_new_name
-        if self.c_triangulation is NULL:
-            raise ValueError('The empty triangulation has no name.')
-        set_triangulation_name(self.c_triangulation, c_new_name)
-    
-    def DT_code(self, alpha=False, flips=False):
-        """
-        Return the Dowker-Thistlethwaite code of this link complement,
-        if it is a link complement. The DT code is intended to be an
-        immutable attribute, for use with knot and link exteriors
-        only, which is set only when the manifold was created.
-        
-        Here is the Whitehead link:
-        >>> M = Manifold('L5a1')
-        >>> M.DT_code()
-        [(6, 8), (2, 10, 4)]
-        >>> M.DT_code(alpha=True)
-        'ebbccdaeb'
-        >>> M.DT_code(alpha=True, flips=True)
-        'ebbccdaeb.01110'
-        >>> M.DT_code(flips=True)
-        ([(6, 8), (2, 10, 4)], [0, 1, 1, 1, 0])
-        """
-        codec = self._DTcode
-        if self._DTcode is None:
-            return None
-        if alpha:
-            return codec.encode(header=False, flips=flips)
-        else:
-            if flips:
-                return codec.code, [int(x) for x in codec.flips]
-            else:
-                return codec.code
-
-    def _set_DTcode(self, code):
-        assert isinstance(code, spherogram.DTcodec)
-        self._DTcode = code
-
-    def num_tetrahedra(self):
-        """
-        Return the number of tetrahedra in the triangulation.
-
-        >>> M = Triangulation('m004')
-        >>> M.num_tetrahedra()
-        2
-        """
-        if self.c_triangulation is NULL: return 0
-        return SnapPyInt(get_num_tetrahedra(self.c_triangulation))
-    
-    def dehn_fill(self, filling_data, which_cusp=None):
-        """
-        Set the Dehn filling coefficients of the cusps.  This can be
-        specified in the following ways, where the cusps are numbered
-        by 0,1,...,(num_cusps - 1).  
-
-        - Fill cusp 2:
-
-          >>> M = Triangulation('8^4_1')
-          >>> M.dehn_fill((2,3), 2)
-          >>> M
-          8^4_1(0,0)(0,0)(2,3)(0,0)
-
-        - Fill the last cusp:
-
-          >>> M.dehn_fill((1,5), -1)
-          >>> M
-          8^4_1(0,0)(0,0)(2,3)(1,5)
-        
-        - Fill the first two cusps:
-
-          >>> M.dehn_fill( [ (3,0), (1, -4) ])
-          >>> M
-          8^4_1(3,0)(1,-4)(2,3)(1,5)
-
-        - When there is only one cusp, there's a shortcut
-
-          >>> N = Triangulation('m004')
-          >>> N.dehn_fill( (-3,4) )
-          >>> N
-          m004(-3,4)
-        
-        Does not return a new Triangulation.
-        """
-        if self.c_triangulation is NULL:
-            raise ValueError('The Triangulation is empty.')
-
-        num_cusps = self.num_cusps()
-
-        if which_cusp != None:
-            try:
-                which_cusp = range(num_cusps)[which_cusp]
-            except IndexError:
-                raise IndexError('The specified cusp (%s) does not '
-                                 'exist.'%which_cusp)
-
-            meridian, longitude = filling_data
-            complete = ( meridian == 0 and longitude == 0)
-            set_cusp_info(self.c_triangulation,
-                          which_cusp, complete, meridian, longitude)
-            self._cache = {}
-        else:
-            if num_cusps > 1 and len(filling_data) == 2:
-                if ( not hasattr(filling_data, '__getitem__')
-                     or not hasattr(filling_data[0], '__getitem__') ):
-                    raise IndexError('If there is more than one cusp '
-                                     'you must specify which one you\n'
-                                     'are filling, e.g. M.dehn_fill((2,3),1)')
-            if num_cusps == 1 and len(filling_data) == 2:
-                Triangulation.dehn_fill(self, filling_data, 0)
-                return 
-            if len(filling_data) > num_cusps:
-                raise IndexError('You provided filling data for too '
-                                 'many cusps.  There are only %s.'%
-                                 num_cusps)
-            for i, fill in enumerate(filling_data):
-                Triangulation.dehn_fill(self, fill, i)
-                
-    def cusp_info(self, data_spec=None):
-        """
-        Returns an info object containing information about the given
-        cusp.   Usage:
-
-        >>> M = Triangulation('v3227(0,0)(1,2)(3,2)')
-        >>> M.cusp_info(1)
-        Cusp 1 : torus cusp with Dehn filling coeffients (M, L) = (1.0, 2.0)
-        >>> c = M.cusp_info(1)
-        >>> c.is_complete
-        False
-        >>> c.keys()
-        ['index', 'filling', 'is_complete', 'topology']
-
-        You can get information about multiple cusps at once:
-
-        >>> M.cusp_info()
-        [Cusp 0 : torus cusp, not filled,
-         Cusp 1 : torus cusp with Dehn filling coeffients (M, L) = (1.0, 2.0),
-         Cusp 2 : torus cusp with Dehn filling coeffients (M, L) = (3.0, 2.0)]
-        >>> M.cusp_info('is_complete')
-        [True, False, False]
-        """
-        cdef int cusp_index
-        cdef c_CuspTopology topology
-        cdef Boolean is_complete,
-        cdef double m, l
-        cdef Complex initial_shape, current_shape
-        cdef int initial_shape_accuracy, current_shape_accuracy,
-        cdef Complex initial_modulus, current_modulus
-        cdef int meridian_accuracy, longitude_accuracy, singularity_index, accuracy
-        cdef Complex c_meridian, c_longitude, c_core_length
-
-        if self.c_triangulation is NULL:
-            raise ValueError('The Triangulation is empty.')
-        if data_spec == None:
-            return ListOnePerLine([self.cusp_info(i)
-                                   for i in range(self.num_cusps())])
-        if type(data_spec) == type(''):
-            return [c[data_spec] for c in self.cusp_info()]
-        try:
-            cusp_index = range(self.num_cusps())[data_spec]
-        except IndexError:
-            raise IndexError('The specified cusp (%s) does not '
-                             'exist.'%data_spec)
-
-        get_cusp_info(self.c_triangulation, cusp_index,
-                      &topology, &is_complete, &m, &l,
-                      &initial_shape, &current_shape,
-                      &initial_shape_accuracy, &current_shape_accuracy,
-                      &initial_modulus, &current_modulus)
-        info = {
-           'index' : cusp_index,
-           'topology' : CuspTopology[topology],
-           'is_complete' : B2B(is_complete),
-           'filling' : (m, l)
-           }
-
-        #If there's a hyperbolic structure, there more information to
-        #pass on.
-        if hasattr(self, 'tetrahedra_shapes'):
-            get_holonomy(self.c_triangulation, cusp_index,
-                         &c_meridian, &c_longitude,
-                         &meridian_accuracy, &longitude_accuracy)
-            shape = SnapPyComplex(C2C(current_shape))
-            shape.accuracy = current_shape_accuracy
-            meridian = SnapPyComplex(C2C(c_meridian))
-            meridian.accuracy = meridian_accuracy
-            longitude = SnapPyComplex(C2C(c_longitude))
-            longitude.accuracy = longitude_accuracy
-            info.update({
-                'shape':shape,
-                'shape_accuracy':current_shape_accuracy,
-                'modulus':SnapPyComplex(C2C(current_modulus)),
-                'holonomies':(meridian, longitude),
-                'holonomy_accuracy':min(meridian_accuracy,longitude_accuracy)
-                })
-
-            core_geodesic(self.c_triangulation, cusp_index,
-                          &singularity_index, &c_core_length, &accuracy)
-            
-            if singularity_index != 0:
-                core_length = SnapPyComplex(C2C(c_core_length))
-                core_length.accuracy = accuracy
-                info.update({
-                    'core_length':core_length,
-                    'singularity_index':singularity_index
-                    })
-                
-        return CuspInfo(**info)
-
-    def reverse_orientation(self):
-        """
-        Reverses the orientation of the Triangulation, presuming that
-        it is orientable.
-
-        >>> M = Manifold('m015')
-        >>> cs = M.chern_simons()
-        >>> M.reverse_orientation()
-        >>> round(abs(cs + M.chern_simons()), 15)
-        0.0
-        """
-        if not self.is_orientable():
-            raise ValueError("The Manifold is not orientable, so its "
-                             "orientation can't be reversed.")
-        reorient(self.c_triangulation)
-        self._cache = {}
-            
-    def filled_triangulation(self, cusps_to_fill='all'):
-        """
-        Return a new manifold where the specified cusps have been
-        permanently filled in.  Examples:
-
-        Filling all the cusps:
-        
-        >>> M = Triangulation('m125(1,2)(3,4)')
-        >>> N = M.filled_triangulation()
-        >>> N.num_cusps()
-        0
-
-        Filling cusps 0 and 2 :
-
-        >>> M = Triangulation('v3227(1,2)(3,4)(5,6)')
-        >>> M.filled_triangulation([0,2])
-        v3227_filled(3,4)
-        """
-        if self.c_triangulation is NULL:
-            raise ValueError('The Triangulation is empty.')
-        n = self.num_cusps()
-        if cusps_to_fill == 'all':
-            cusps_to_fill = [c for c in range(n) if cusp_is_fillable(self.c_triangulation, c)]
-                
-        if False in [(c in range(n)) for c in cusps_to_fill]:
-            raise IndexError('The specified indices to be filled are beyond '
-                             'the actual number of cusps.')
-        if 0 in [cusp_is_fillable(self.c_triangulation, c)
-                 for c in cusps_to_fill]:
-            raise IndexError('To permanently fill a cusp, the Dehn '
-                             'filling coefficients must be relatively '
-                             'prime integers.')
-
-        cdef c_Triangulation* c_filled_tri = NULL
-        cdef Triangulation filled_tri
-        cdef Boolean *fill_cusp_spec = NULL
-        
-        fill_cusp_spec = <Boolean*>malloc(n*sizeof(Boolean))
-        for i in range(n):
-            fill_cusp_spec[i] = 1 if i in cusps_to_fill else 0
-        fill_all = 1 if not False in [i in cusps_to_fill
-                                      for i in range(n)] else 0
-        c_filled_tri = fill_cusps(self.c_triangulation,
-                                  fill_cusp_spec, '', fill_all)
-        free(fill_cusp_spec)
-        filled_tri = Triangulation('empty')
-        filled_tri.set_c_triangulation(c_filled_tri)
-        filled_tri.set_name(self.name() + '_filled')
-        return filled_tri
-        
-    def edge_valences(self):
-        """
-        Returns a dictionary whose keys are the valences of the edges
-        in the triangulation, and the value associated to a key is the
-        number of edges of that valence.
-
-        >>> M = Triangulation('v3227')
-        >>> M.edge_valences()
-        {10: 1, 4: 1, 5: 2, 6: 3}
-        """
-        cdef int c, v = 1
-        ans = {}
-        if self.c_triangulation is NULL:
-            raise ValueError('The Triangulation is empty.')
-        while get_num_edge_classes(self.c_triangulation, v, 1) > 0:
-            c = get_num_edge_classes(self.c_triangulation, v, 0)
-            if c > 0:
-                ans[v] = c
-            v += 1
-        return ans
-        
-    def gluing_equations_pgl(self, N=2, equation_type='all'):
-
-        """
-        M.gluing_equations_pgl(N = 2, equation_type='all')
-
-        Returns a NeumannZagierTypeEquations object that contains a matrix
-        encoding the gluing equations for boundary-parabolic PGL(N,C)
-        representations together with explanations of the meaning
-        of the rows and the columns of the matrix.
-
-        This method generalizes gluing_equations() to PGL(N,C)-representations
-        as described in
-        Stavros Garoufalidis, Matthias Goerner, Christian K. Zickert: 
-        "Gluing Equations for PGL(n,C)-Representations of 3-Manifolds"
-        (http://arxiv.org/abs/1207.6711).
-
-        The result of the traditional gluing_equations() can be obtained from
-        the general method by:
-
-        >>> M = Triangulation('m004')
-        >>> M.gluing_equations_pgl().matrix
-        matrix([[ 2,  1,  0,  1,  0,  2],
-                [ 0,  1,  2,  1,  2,  0],
-                [ 1,  0,  0,  0, -1,  0],
-                [ 0,  0,  0,  0, -2,  2]])
-
-        But besides the matrix, the method also returns explanations of
-        the columns and rows:
-
-        >>> M = Triangulation("m004")
-        >>> M.gluing_equations_pgl()
-        NeumannZagierTypeEquations(
-          matrix([[ 2,  1,  0,  1,  0,  2],
-                  [ 0,  1,  2,  1,  2,  0],
-                  [ 1,  0,  0,  0, -1,  0],
-                  [ 0,  0,  0,  0, -2,  2]]),
-          explain_columns = ['z_0000_0', 'zp_0000_0', 'zpp_0000_0', 'z_0000_1', 'zp_0000_1', 'zpp_0000_1'],
-          explain_rows = ['edge_0_0', 'edge_0_1', 'meridian_0_0', 'longitude_0_0'])
-
-        The first row of the matrix means that the edge equation for
-        edge 0 is
-        
-           z_0000_0 ^ 2 * zp_0000_0 * z_0000_1 * zpp_0000_1 ^ 2 = 1.
-
-        Similarly, the next row encodes the edge equation for the other edge
-        and the next two rows encode peripheral equations.
-
-        Following the SnapPy convention, a z denotes the cross ratio z at the
-        edge (0,1), a zp the cross ratio z' at the edge (0,2) and a zpp the cross
-        ratio z" at the edge (1,2). The entire symbol z_xxxx_y then
-        denotes the cross ratio belonging to the subsimplex at integral
-        point xxxx (always 0000 for N = 2) of the simplex y. Note: the
-        SnapPy convention is different from the paper
-        mentioned above, e.g., compare 
-        kernel_code/edge_classes.c with Figure 3. We follow the SnapPy
-        convention here so that all computations done in SnapPy are
-        consistent.
-
-        The explanations of the rows and columns can be obtained explicitly by:
-
-        >>> M.gluing_equations_pgl(N = 3, equation_type = 'peripheral').explain_rows
-        ['meridian_0_0', 'meridian_1_0', 'longitude_0_0', 'longitude_1_0']
-        >>> M.gluing_equations_pgl(N = 2).explain_columns
-        ['z_0000_0', 'zp_0000_0', 'zpp_0000_0', 'z_0000_1', 'zp_0000_1', 'zpp_0000_1']
-
-        A subset of all gluing equations can be obtained by setting the
-        equation_type:
-
-        * all gluing equations: 'all'
-        * non-peripheral equations: 'non_peripheral'
-
-          * edge gluing equations: 'edge'
-          * face gluing equations: 'face'
-          * internal gluing equations: 'internal'
-
-        * cusp gluing equations: 'peripheral'
-
-          * cusp gluing equations for meridians: 'meridian'
-          * cusp gluing equations for longitudes: 'longitude'
-        """
-
-
-        cdef Integer_matrix_with_explanations c_matrix
-
-        if N < 2 or N > 15:
-            raise ValueError('N has to be 2...15')
-
-        if not equation_type in ['all', 
-                                     'non_peripheral', 
-                                         'edge', 'face', 'internal',
-                                     'peripheral',
-                                         'longitude', 'meridian']:
-            raise ValueError('Wrong equation_type')
-        
-        if self.c_triangulation is NULL:
-            raise ValueError('The Triangulation is empty.')
-
-        equations = []
-        explain_rows = []
-        explain_cols = []
-
-        if equation_type in [ 'all', 'non_peripheral', 'edge']:
-
-            # Add edge equations
-            get_edge_gluing_equations_pgl(self.c_triangulation,
-                                          &c_matrix, N)
-            eqns, r, explain_cols = convert_and_free_integer_matrix(c_matrix)
-            equations += eqns
-            explain_rows += r
-
-        if equation_type in [ 'all', 'non_peripheral', 'face']:
-
-            # Add face equations
-            get_face_gluing_equations_pgl(self.c_triangulation,
-                                          &c_matrix, N)
-            eqns, r, explain_cols = convert_and_free_integer_matrix(c_matrix)
-            equations += eqns
-            explain_rows += r
-
-        if equation_type in [ 'all', 'non_peripheral',  'internal']:
-
-            # Add internal equations
-            get_internal_gluing_equations_pgl(self.c_triangulation,
-                                              &c_matrix, N)
-            eqns, r, explain_cols = convert_and_free_integer_matrix(c_matrix)
-            equations += eqns
-            explain_rows += r
-
-        if equation_type in ['all', 'peripheral', 'longitude', 'meridian']:
-
-            # Add peripheral equations
-            
-            for i in range(self.num_cusps()):
-                cusp_info = self.cusp_info(i)
-
-                to_do = [] # keep a todo list where we add (meridian,longitude)
-                           # pairs to process later
-
-                if cusp_info.is_complete:
-
-                    # Add meridians for complete cusps
-                    if equation_type in [ 'meridian', 'peripheral', 'all']:
-                        to_do += [ (1,0) ]
-                        explain_rows += [
-                            "meridian_%d_%d" % (j, i) for j in range(N-1) ]
-
-                    # Add longitudes for complete cusps
-                    if equation_type in [ 'longitude', 'peripheral', 'all']:
-                        to_do += [ (0,1) ]
-                        explain_rows += [
-                            "longitude_%d_%d" % (j, i) for j in range(N-1) ]
-
-                else:
-
-                    # Add Dehn-filling for incomplete cusp
-                    to_do += [ cusp_info.filling ]
-                    explain_rows += [
-                        "filling_%d_%d" % (j, i) for j in range(N-1) ]
-
-                # process the todo list
-                for (m, l) in to_do:
-
-                    get_cusp_equations_pgl(self.c_triangulation,
-                                           &c_matrix,
-                                           N, i, m, l)
-
-                    eqns, r, explain_cols = (
-                        convert_and_free_integer_matrix(c_matrix))
-                    equations += eqns
-
-        if equations == []: # cover cases N = 2, 3 and equation_type = 'internal'
-            return None
-
-        return NeumannZagierTypeEquations(matrix(equations),
-                                          explain_rows,
-                                          explain_cols)
-
-    def _ptolemy_equations_identified_face_classes(self):
-        """
-        This function returns an identification structure where s_f_t gets 
-        identified with -s_g_u if face f of tetrahedron t is glued to face g of
-        tetrahedron u. 
-
-        We can represent a 2-cohomology class H^2(M,boundary M) by denoting by
-        s_f_t the value the 2-cohomology class takes on the face f of 
-        tetrahedron t with the orientation being the one induced from the
-        orientation of the tetrahedron.
-        Because a face class of the triangulation has two representatives
-        (tet_index, face_index) and the gluing is orientation-reversing on the
-        face, one s will be the negative of another s.
-        """
- 
-        cdef Identification_of_variables c_vars
-
-        if self.c_triangulation is NULL:
-            raise ValueError('The Triangulation is empty.')
-
-        get_ptolemy_equations_identified_face_classes(
-            self.c_triangulation, &c_vars)
-
-        return convert_and_free_identification_of_variables(c_vars)        
-                
-    def _ptolemy_equations_identified_coordinates(self, N,
-                                                  obstruction_class = None):
-
-        """
-        Ptolemy coordinates that need to be identified for the given
-        triangulation when computing pSL(N,C) representations. 
-        """
- 
-        cdef Identification_of_variables c_vars
-        cdef int *c_obstruction_class = NULL
-        cdef int T
-
-        if N < 2 or N > 15:
-            raise ValueError('N has to be 2...15')
-
-        if self.c_triangulation is NULL:
-            raise ValueError('The Triangulation is empty.')
-
-        if obstruction_class:
-            T = get_num_tetrahedra(self.c_triangulation)
-            if 2 * T != len(obstruction_class):
-                raise ValueError('Obstruction class has wrong length')
-            c_obstruction_class = <int *>malloc(2*T*sizeof(int))
-            for i, c in enumerate(obstruction_class):
-                c_obstruction_class[i] = c
-
-        get_ptolemy_equations_identified_coordinates(
-            self.c_triangulation, &c_vars, N, c_obstruction_class)
-
-        free(c_obstruction_class)
-
-        return convert_and_free_identification_of_variables(c_vars)
-
-    def _ptolemy_equations_action_by_decoration_change(self, int N):
-        """
-        We can change a decoration by multiplying a coset of a cusp by a
-        diagonal matrix. Let's let a diagonal matrix SL(n,C) with diagonal
-        entries 1 1 ... z 1 ... 1 1/z (z at positon j) act on cusp i. It
-        changes some Ptolemy coordinate c_p_t by some power z^n.
-        This is expressed in the following matrix as the entry in row
-        labeld c_p_t and the column labeled diagonal_entry_j_on_cusp_i.
-        """
-        
-        cdef Integer_matrix_with_explanations c_matrix
-
-        if self.c_triangulation is NULL:
-            raise ValueError('The Triangulation is empty.')
-
-        get_ptolemy_equations_action_by_decoration_change(
-            self.c_triangulation,N, &c_matrix)
-        m, explain_rows, explain_cols = convert_and_free_integer_matrix(
-            c_matrix)
-
-        return m, explain_rows, explain_cols
-
-    def _ptolemy_equations_boundary_map_3(self):
-        """
-        Boundary map C_3 -> C_2 in cellular homology represented as matrix
-
-        The following map represents the boundary map in the cellular chain
-        complex when representing a linear map as a matrix m acting on a column
-        vector v by left-multiplication m * v. With right-multiplication acting
-        on row vectors, the matrix represents the coboundary map in the cochain
-        complex. 
-        
-        The basis for C_3 are just the oriented tetrahedra of the triangulation.
-        The basis for C_2 are the face classes, see 
-        _ptolemy_equations_identified_face_classes.
-        """
-        
-        cdef Integer_matrix_with_explanations c_matrix
-
-        if self.c_triangulation is NULL:
-            raise ValueError('The Triangulation is empty.')
-
-        get_ptolemy_equations_boundary_map_3(self.c_triangulation, &c_matrix)
-
-        m, explain_rows, explain_cols = convert_and_free_integer_matrix(
-            c_matrix)
-
-        return m, explain_rows, explain_cols
-                                             
-    def _ptolemy_equations_boundary_map_2(self):
-        """
-        Boundary map C_2 -> C_1 in cellular homology represented as matrix.
-
-        Also see _ptolemy_equations_boundary_map_3.
-        """
-        
-        cdef Integer_matrix_with_explanations c_matrix
-
-        if self.c_triangulation is NULL:
-            raise ValueError('The Triangulation is empty.')
-
-        get_ptolemy_equations_boundary_map_2(self.c_triangulation, &c_matrix)
-
-        m, explain_rows, explain_cols = convert_and_free_integer_matrix(
-            c_matrix)
-
-        return m, explain_rows, explain_cols
-
-    def ptolemy_obstruction_classes(self):
-
-        """
-        Returns the obstruction classes needed to compute
-        pSL(N,C) = SL(N,C)/{+1,-1} representations for even N, i.e., it
-        returns a list with a representative cocycle for each class in
-        H^2(M, boundary M; Z/2). The first element in the list is always
-        representing the trivial obstruction class.
-
-        For example, 4_1 has two obstruction classes:
-
-        >>> M = Manifold("4_1")
-        >>> c = M.ptolemy_obstruction_classes()
-        >>> len(c)
-        2
-        
-        The primary use of these obstruction classes is to construct
-        the Ptolemy variety as described in Definition 1.7 of 
-        Stavros Garoufalidis, Dylan Thurston, Christian K. Zickert:
-        "The Complex Volume of SL(n,C)-Representations of 3-Manifolds"
-        (http://arxiv.org/abs/1111.2828).
-
-        For example, to construct the Ptolemy variety for 
-        PSL(2,C)-representations of 4_1 that do not lift to boundary-parabolic
-        SL(2,C)-representations, use:
-    
-        >>> p = M.ptolemy_variety(N = 2, obstruction_class = c[1])
-
-        Or the following short-cut:
-    
-        >>> p = M.ptolemy_variety(2, obstruction_class = 1)
-
-        Note that this obstruction class only makes sense for even N:
-
-        >>> p = M.ptolemy_variety(3, obstruction_class = c[1])
-        Traceback (most recent call last):
-        ...
-        AssertionError: PtolemyObstructionClass only makes sense for even N, try PtolemyGeneralizedObstructionClass
-                
-        To obtain PGL(N,C)-representations for N > 2, use the generalized
-        obstruction class:
-
-        >>> c = M.ptolemy_generalized_obstruction_classes(3)
-        >>> p = M.ptolemy_variety(3, obstruction_class = c[1])
-    
-        The orginal obstruction class encodes a representing cocycle in Z/2 as follows:
-        
-        >>> c = M.ptolemy_obstruction_classes()
-        >>> c[1]
-        PtolemyObstructionClass(s_0_0 + 1, s_1_0 - 1, s_2_0 - 1, s_3_0 + 1, s_0_0 - s_0_1, s_1_0 - s_3_1, s_2_0 - s_2_1, s_3_0 - s_1_1)
-
-        This means that the cocycle to represent this obstruction class in Z/2
-        takes value 1 in Z/2 on face 0 of tetrahedra 0 (because s_0_0 = -1)
-        and value 0 in Z/2 on face 1 of tetrahedra 0 (because s_1_0 = +1).
-
-        Face 3 of tetrahedra 0 and face 1 of tetrahedra 1 are identified,
-        hence the cocycle takes the same value on those two faces (s_3_0 = s_1_1).
-
-        """
-
-        return ptolemyManifoldMethods.get_ptolemy_obstruction_classes(self)
-
-    def ptolemy_generalized_obstruction_classes(self, N):
-
-        """
-        M.ptolemy_generalized_obstruction_classes(N)
-
-        Returns the obstruction classes needed to compute
-        PGL(N,C)-representations for any N, i.e., it returns a list with
-        a representative cocycle for each element in
-        H^2(M, boundary M; Z/N) / (Z/N)^* where (Z/N)^* are the units in Z/N.
-        The first element in the list always corresponds to the trivial
-        obstruction class.
-        The generalized ptolemy obstruction classes are thus a generalization
-        of the ptolemy obstruction classes that allow to find all
-        boundary-unipotent
-        PGL(N,C)-representations including those that do not lift to
-        boundary-unipotent SL(N,C)-representations for N odd or
-        SL(N,C)/{+1,-1}-representations for N even.
-        
-        For example, 4_1 has three obstruction classes up to equivalence:
-
-        >>> M = Manifold("4_1")
-        >>> c = M.ptolemy_generalized_obstruction_classes(4)
-        >>> len(c)
-        3
-
-        For 4_1, we only get three obstruction classes even though we have
-        H^2(M, boundary M; Z/4) = Z/4 because the two obstruction classes 
-        1 in Z/4 and -1 in Z/4 are related by a unit and thus give
-        isomorphic Ptolemy varieties.
-
-        The primary use of an obstruction class sigma is to construct the
-        Ptolemy variety of sigma. This variety computes boundary-unipotent
-        PGL(N,C)-representations whose obstruction class to a
-        boundary-unipotent lift to SL(N,C) is sigma.
-
-        For example for 4_1, there are 2 obstruction classes for N = 3:
-
-        >>> M = Manifold("4_1")
-        >>> c = M.ptolemy_generalized_obstruction_classes(3)
-        >>> len(c)
-        2
-
-        The Ptolemy variety parametrizing boundary-unipotent
-        SL(3,C)-representations of 4_1 is obtained by
-
-        >>> p = M.ptolemy_variety(N = 3, obstruction_class = c[0])
-
-        and the Ptolemy variety parametrizing boundary-unipotent
-        PSL(3,C)-representations of 4_1 that do not lift to
-        boundary-unipotent SL(3,C)-representations is obtained by
-
-        >>> p = M.ptolemy_variety(N = 3, obstruction_class = c[1])
-
-        The cocycle representing the non-trivial obstruction class looks as
-        follows:
-
-        >>> c[1]
-        PtolemyGeneralizedObstructionClass([2, 0, 0, 1])
-
-        This means that the cocycle takes the value -1 in Z/3 on the first face
-        class and 1 on the fourth face class but zero on every other of the
-        four face classes.
-        """
-
-
-        return (
-            ptolemyManifoldMethods.get_generalized_ptolemy_obstruction_classes(
-                self, N))
-
-    def ptolemy_variety(self, N, obstruction_class = None,
-                        simplify = True, eliminate_fixed_ptolemys = False):
-
-        """
-        M.ptolemy_variety(N, obstruction_class = None, simplify = True, eliminate_fixed_ptolemys = False)
-
-        Returns a Ptolemy variety as described in
-
-        * Stavros Garoufalidis, Dyland Thurston, Christian K. Zickert: 
-          "The Complex Volume of SL(n,C)-Representations of 3-Manifolds"
-          (http://arxiv.org/abs/1111.2828)
-        * Stavros Garoufalidis, Matthias Goerner, Christian K. Zickert:
-          "Gluing Equations for PGL(n,C)-Representations of 3-Manifolds "
-          (http://arxiv.org/abs/1207.6711)
-        
-        The variety can be exported to magma or sage and solved there. The
-        solutions can be processed to compute invariants. The method can also
-        be used to automatically look up precomputed solutions from the
-        database at http://ptolemy.unhyperbolic.org/data .
-
-        Example for m011 and PSL(2,C)-representations:
-
-        >>> M = Manifold("m011")
-
-        Obtain all Ptolemy varieties for PSL(2,C)-representations:
-
-        >>> p = M.ptolemy_variety(2, obstruction_class = 'all')
-        
-        There are two Ptolemy varieties for the two obstruction classes:
-
-        >>> len(p)
-        2
-
-        Retrieve the solutions from the database
-
-        >>> sols = p.retrieve_solutions() #doctest: +SKIP
-
-        Compute the solutions using magma (default in SnapPy)
-
-        >>> sols = p.compute_solutions(engine = 'magma') #doctest: +SKIP
-        
-        Compute the solutions using singular (default in sage)
-
-        >>> sols = p.compute_solutions(engine = 'sage') #doctest: +SKIP
-        
-        Note that magma is significantly faster.
-
-        Compute all resulting complex volumes
-
-        >>> cvols = sols.complex_volume_numerical() #doctest: +SKIP
-        >>> cvols  #doctest: +SKIP
-        [[[-4.29405713186238 E-16 + 0.725471193740844*I,
-           -0.942707362776931 + 0.459731436553693*I,
-           0.942707362776931 + 0.459731436553693*I]],
-         [[3.94159248086745 E-15 + 0.312682687518267*I,
-           4.64549527022581 E-15 + 0.680993020093457*I,
-           -2.78183391239608 - 0.496837853805869*I,
-           2.78183391239608 - 0.496837853805869*I]]]
-
-        Show complex volumes as a non-nested list:
-
-        >>> cvols.flatten(depth=2) #doctest: +SKIP
-        [-4.29405713186238 E-16 + 0.725471193740844*I,
-         -0.942707362776931 + 0.459731436553693*I,
-         0.942707362776931 + 0.459731436553693*I,
-         3.94159248086745 E-15 + 0.312682687518267*I,
-         4.64549527022581 E-15 + 0.680993020093457*I,
-         -2.78183391239608 - 0.496837853805869*I,
-         2.78183391239608 - 0.496837853805869*I]
-        
-        For more examples, go to http://ptolemy.unhyperbolic.org/
-
-        === Optional Arguments ===
-        
-        obstruction_class --- class from Definiton 1.7 of (1).
-        None for trivial class or a value returned from ptolemy_obstruction_classes.
-        Short cuts: obstruction_class = 'all' returns a list of Ptolemy varieties
-        for each obstruction. For easier iteration, can set obstruction_class to 
-        an integer.
-        
-        simplify --- boolean to indicate whether to simplify the equations which
-        significantly reduces the number of variables.
-        Simplifying means that several identified Ptolemy coordinates x = y = z = ...
-        are eliminated instead of adding relations x - y = 0, y - z = 0, ...
-        
-        eliminate_fixed_ptolemys --- boolean to indicate whether to eliminate
-        the Ptolemy coordinates that are set to 1 for fixing the decoration.
-        Even though this simplifies the resulting representation, setting it to
-        True can cause magma to run longer when finding a Groebner basis.
-
-        === Examples for 4_1 ===
-        
-        >>> M = Manifold("4_1")
-        
-        Get the varieties for all obstruction classes at once (use
-        help(varieties[0]) for more information):
-        
-        >>> varieties = M.ptolemy_variety(2, obstruction_class = "all")
-        
-        Print the variety as an ideal (sage object) for the non-trivial class:
-
-        >>> varieties[1].ideal    #doctest: +SKIP
-        Ideal (-c_0011_0^2 + c_0011_0*c_0101_0 + c_0101_0^2, -c_0011_0^2 - c_0011_0*c_0101_0 + c_0101_0^2, c_0011_0 - 1) of Multivariate Polynomial Ring in c_0011_0, c_0101_0 over Rational Field                                                       
-
-        Print the equations of the variety for the non-trivial class:
-        
-        >>> for eqn in varieties[1].equations:
-        ...     print "    ", eqn
-             - c_0011_0 * c_0101_0 + c_0011_0^2 + c_0101_0^2
-             c_0011_0 * c_0101_0 - c_0011_0^2 - c_0101_0^2
-             - 1 + c_0011_0
- 
-        Generate a magma file to compute Primary Decomposition for N = 3:
-        
-        >>> p = M.ptolemy_variety(3)
-        >>> s = p.to_magma()
-        >>> print s.split("ring and ideal")[1].strip()     #doctest: +ELLIPSIS
-        R<t, c_0012_0, c_0012_1, c_0102_0, c_0111_0, c_0201_0, c_1011_0, c_1011_1, c_1101_0> := PolynomialRing(RationalField(), 9);
-        MyIdeal := ideal<R |
-                  c_0012_0 * c_1101_0 + c_0102_0 * c_0111_0 - c_0102_0 * c_1011_0,
-            ...
-        
-        === If you have a magma installation ===
-        
-        Call p.compute_solutions() to automatically call magma on the above output
-        and produce exact solutions!!!
-        
-        >>> try:
-        ...     sols = p.compute_solutions()
-        ... except:
-        ...     # magma failed, use precomputed_solutions
-        ...     sols = None
-
-        Check solutions against manifold
-        >>> if sols:
-        ...     dummy = sols.check_against_manifold()
-        
-        === If you do not have a magma installation ===
-        
-        Load a precomputed example from magma which is provided with the package:
-        
-        >>> from ptolemy.processMagmaFile import _magma_output_for_4_1__sl3, solutions_from_magma
-        >>> print _magma_output_for_4_1__sl3      #doctest: +ELLIPSIS
-        <BLANKLINE>
-        ==TRIANGULATION=BEGINS==
-        % Triangulation
-        4_1
-        ...
-        
-        Parse the file and produce solutions:
-        
-        >>> sols = solutions_from_magma(_magma_output_for_4_1__sl3)
-
-        >>> dummy = sols.check_against_manifold()
-            
-        === Continue here whether you have or do not have magma ===
-        
-        Pick the first solution of the three different solutions (up to Galois
-        conjugates):
-        
-        >>> len(sols)
-        3
-        >>> solution = sols[0]
-        
-        Read the exact value for c_1020_0 (help(solution) for more information
-        on how to compute cross ratios, volumes and other invariants):
-        
-        >>> solution['c_1020_0']
-        Mod(-1/2*x - 3/2, x^2 + 3*x + 4)
-        
-        Example of simplified vs non-simplified variety for N = 4:
-        
-        >>> simplified = M.ptolemy_variety(4, obstruction_class = 1)
-        >>> full = M.ptolemy_variety(4, obstruction_class = 1, simplify = False)
-        >>> len(simplified.variables), len(full.variables)
-        (21, 63)
-        >>> len(simplified.equations), len(full.equations)
-        (24, 72)
-        """
-        
-        return ptolemyManifoldMethods.get_ptolemy_variety(
-            self, N, obstruction_class,
-            simplify = simplify,
-            eliminate_fixed_ptolemys = eliminate_fixed_ptolemys)
-
-    def gluing_equations(self,form='log'):
-        """
-        In the default mode, this function returns a matrix with rows
-        of the form
-
-                  a b c  d e f  ...
-
-        which means
-
-            a*log(z0) + b*log(1/(1-z0)) + c*log((z0-1)/z0) + d*log(z1) +... = 2 pi i
-
-        for an edge equation, and (same) = 0 for a cusp equation.
-        Here, the cusp equations come at the bottom of the matrix, and
-        are listed in the form: meridian of cusp 0, longitude of cusp
-        0, meridian of cusp 1, longitude of cusp 1,...
-
-        In terms of the tetrahedra, a is the invariant of the edge
-        (2,3), b the invariant of the edge (0,2) and c is the
-        invariant of the edge (1,2).  See kernel_code/edge_classes.c
-        for a detailed account of the convention used.  
-
-        If the optional argument form='rect' is given, then this
-        function returns a list of tuples of the form:
-
-           ( [a0, a1,..,a_n], [b_0, b_1,...,b_n], c)
-
-        where this corresponds to the equation
-
-           z0^a0 (1 - z0)^b0 z1^a1(1 - z1)^b1 ...  = c
-
-        where c = 1 or -1.
-
-        >>> M = Triangulation('m004(2,3)')
-        >>> M.gluing_equations()
-        matrix([[ 2,  1,  0,  1,  0,  2],
-                [ 0,  1,  2,  1,  2,  0],
-                [ 2,  0,  0,  0, -8,  6]])
-        >>> M.gluing_equations(form='rect')
-        [([2, -1], [-1, 2], 1), ([-2, 1], [1, -2], 1), ([2, -6], [0, 14], 1)]
-        """
-        
-        cdef int **c_eqns
-        cdef int num_rows, num_cols
-        cdef int* eqn
-
-        if self.c_triangulation is NULL:
-            raise ValueError('The Triangulation is empty.')
-        c_eqns = get_gluing_equations(self.c_triangulation,
-                                      &num_rows, &num_cols)
-        eqns = [ [ c_eqns[i][j] for j in range(num_cols) ]
-                 for i in range(num_rows) ]
-        free_gluing_equations(c_eqns, num_rows)
-
-        for i in range(self.num_cusps()):
-            cusp_info = self.cusp_info(i)
-            if cusp_info.is_complete:
-                to_do = [(1,0), (0,1)]
-            else:
-                to_do = [cusp_info.filling]
-            for (m, l) in to_do:
-                eqn = get_cusp_equation(self.c_triangulation,
-                                        i, m, l, &num_rows)
-                eqns.append([eqn[j] for j in range(num_rows)])
-                free_cusp_equation(eqn)
-
-        if form == 'log':
-            return matrix(eqns)
-
-        if form != 'rect':
-            raise ValueError("Equations are available in 'log' and "
-                             "'rect' forms only.")
-        rect = []
-        for row in eqns:
-            n = self.num_tetrahedra()
-            a, b = [0,]*n, [0,]*n
-            c = 1
-            for j in range(n):
-                r = row[3*j + 2]
-                a[j] = row[3*j] - r
-                b[j] = -row[3*j + 1] + r
-                c *= -1 if r % 2 else 1
-            rect.append( (a, b, c) )
-        return rect
-                                                     
-    def homology(self):
-        """
-        Returns an AbelianGroup representing the first integral
-        homology group of the underlying (Dehn filled) manifold.
-        
-        >>> M = Triangulation('m003')
-        >>> M.homology()
-        Z/5 + Z
-
-        """
-        if 'homology' in self._cache.keys():
-            return self._cache['homology']
-        
-        cdef c_AbelianGroup *H
-        cdef RelationMatrix R
-        cdef int m, n
-
-        if self.c_triangulation is NULL:
-            return AbelianGroup()
-        H = homology(self.c_triangulation)
-        if H != NULL:
-            coefficient_list = []
-            compress_abelian_group(H)
-            for n from 0 <= n < H.num_torsion_coefficients:
-                coefficient_list.append(H.torsion_coefficients[n])
-            free_abelian_group(H)
-            result = AbelianGroup(elementary_divisors=coefficient_list)
-        else:
-            homology_presentation(self.c_triangulation, &R)
-            relations = []
-            if R.relations != NULL:
-                if R.num_rows == 0:
-                    relations = [0,] * R.num_columns
-                else:   
-                    for m from 0 <= m < R.num_rows:
-                        row = []
-                        for n from 0 <= n < R.num_columns:
-                            row.append(R.relations[m][n])
-                        relations.append(row)
-                    free_relations(&R)
-            else:
-                raise ValueError("The SnapPea kernel couldn't compute "
-                                 "the homology presentation matrix")
-            result = AbelianGroup(relations)
-        self._cache['homology'] = result
-        return result
-
-    def fundamental_group(self,
-                          simplify_presentation = True,
-                          fillings_may_affect_generators = True,
-                          minimize_number_of_generators = True):
-        """
-        Returns a FundamentalGroup object representing the fundamental
-        group of the manifold.  If integer Dehn surgery parameters
-        have been set, then the corresponding peripheral elements are
-        killed.
-
-        >>> M = Triangulation('m004')
-        >>> G = M.fundamental_group()
-        >>> G
-        Generators:
-           a,b
-        Relators:
-           aaabABBAb
-        >>> G.peripheral_curves()
-        [('ab', 'aBAbABab')]
-        
-        There are three optional arguments all of which default to True:
-
-        - simplify_presentation
-        - fillings_may_affect_generators
-        - minimize_number_of_generators
-
-        >>> M.fundamental_group(False, False, False)
-        Generators:
-           a,b,c
-        Relators:
-           CbAcB
-           BacA
-        """
-        if self.c_triangulation is NULL:
-            raise ValueError('The Triangulation is empty.')
-        name_mangled = 'fundamental_group-%s-%s-%s' %\
-                       (simplify_presentation,
-                        fillings_may_affect_generators,
-                        minimize_number_of_generators)
-        if not name_mangled in self._cache.keys():
-            self._cache[name_mangled] = FundamentalGroup(self, simplify_presentation, fillings_may_affect_generators, minimize_number_of_generators)
-        return self._cache[name_mangled]
-    
-    def cover(self, permutation_rep):
-        """
-        Returns a Triangulation representing the finite cover
-        specified by a transitive permutation representation.  The
-        representation is specified by a list of permutations, one for
-        each generator of the simplified presentation of the
-        fundamental group.  Each permutation is specified as a list P
-        such that set(P) == set(range(d)) where d is the degree of the
-        cover.
-
-        >>> M = Triangulation('m004')
-        >>> N0 = M.cover([[1, 3, 0, 4, 2], [0, 2, 1, 4, 3]])
-        >>> N0.homology()
-        Z + Z + Z
-        >>> N0.cover_info()['type']
-        'irregular'
-        >>> N0.cover_info()['base']
-        'm004'
-        >>> N0.cover_info()['degree']
-        5
-        
-        Within Sage the permutations can also be of type
-        PermutationGroupElement, in which case they act on the set
-        range(1, d + 1).  Or, you can specify a GAP or Magma subgroup
-        of the fundamental group.  For examples, see the docstring for
-        Manifold.cover
-        """
-        cdef RepresentationIntoSn* c_representation
-        cdef c_Triangulation* c_triangulation
-        cdef Triangulation cover
-
-        if self.c_triangulation is NULL:
-            raise ValueError('The Triangulation is empty.')
-        # For Sage, we need to check if we have been given some
-        # alternate inputs
-        
-        if _within_sage:
-            if is_GapElement(permutation_rep):
-                if permutation_rep.IsSubgroupFpGroup():
-                    GG = gap(self.fundamental_group())
-                    coset_action = GG.FactorCosetAction(permutation_rep)
-                    gap_image_gens = coset_action.Image().GeneratorsOfGroup()
-                    Q = PermutationGroup(gap_image_gens)
-                    return self.cover([Q(g) for g in gap_image_gens ])
-                elif permutation_rep.IsToPermGroupHomomorphismByImages():
-                    f = permutation_rep
-                    return self.cover(f.PreImage(f.Image().Stabilizer(1)))
-                    
-            elif is_MagmaElement(permutation_rep):
-                input_type = repr(permutation_rep.Type())
-                if input_type == 'GrpFP':
-                    GG = magma(self.fundamental_group())
-                    f = GG.CosetAction(permutation_rep)
-                elif input_type == 'HomGrp':
-                    f = permutation_rep
-                    if not repr(f.Image().Type()) == 'GrpPerm':
-                        raise TypeError('The homomorphism image is not '
-                                        'a permutation group.')
-                else:
-                    raise TypeError('That Magma type not recognized.')
-                
-                magma.eval("""\
-                     FormatHomForSnapPea := function(f)
-                         subone := function(L)   return [x - 1 : x in L]; end function;
-                         return [subone(Eltseq(f(g))) : g in Generators(Domain(f))];
-                       end function;""")
-                permutation_rep = f.FormatHomForSnapPea().sage()
-
-            # Not a useful GAP or MAGMA object, so let's try.  
-            elif not False in [is_PermutationGroupElement(p)
-                               for p in permutation_rep]:
-                permutation_rep = [ [x - 1 for x in perm.domain()]
-                                   for perm in permutation_rep ]
-
-        G = self.fundamental_group()
-        c_representation = self.build_rep_into_Sn(permutation_rep)
-        degree = len(permutation_rep[0])
-        c_triangulation = construct_cover(self.c_triangulation,
-                                          c_representation,
-                                          degree)
-        cover = Triangulation('empty')
-        cover.set_c_triangulation(c_triangulation)
-        cover.set_name(self.name() +'~')
-        cover._cover_info = {
-            'base'   : self.name(),
-            'type'   : cover_types[c_representation.covering_type],
-            'degree' : degree
-            }
-        free_representation(c_representation,
-                            G.num_original_generators(),
-                            self.num_cusps())
-        return cover
-
-    def covers(self, degree, method=None, cover_type='all'):
-        """
-        Returns a list of Triangulations corresponding to all of the
-        finite covers of the given degree.
-
-        WARNING: If the degree is large this might take a very, very,
-        very long time.
-
-        >>> M = Triangulation('m003')
-        >>> covers = M.covers(4)
-        >>> [(N, N.homology()) for N in covers]
-        [(m003~irr~0(0,0)(0,0), Z/5 + Z + Z), (m003~cyc~1(0,0), Z/3 + Z/15 + Z)]
-
-        You can also look just at cyclic covers, which is much faster.
-
-        >>> covers = M.covers(4, cover_type='cyclic')
-        >>> [(N, N.homology()) for N in covers]
-        [(m003~cyc~0(0,0), Z/3 + Z/15 + Z)]
-
-        If you are using Sage, you can use GAP to find the subgroups,
-        which is often much faster, by specifying the optional argument
-
-        method = 'gap'
-
-        If in addition you have Magma installed, you can use it to do
-        the heavy-lifting by specifying method = 'magma'.
-        """
-        cdef RepresentationList* reps
-        cdef RepresentationIntoSn* rep
-        cdef c_Triangulation* cover
-        cdef Triangulation T
-
-        if self.c_triangulation is NULL:
-            raise ValueError('The Triangulation is empty.')
-                
-        if cover_type == 'cyclic':
-            method = None
-            
-        if method:
-            if not _within_sage:
-                raise RuntimeError('Only the default method of finding '
-                                   'subgroups is available, as you are '
-                                   'not using Sage.')
-            if method == 'gap':
-                G = gap(self.fundamental_group())
-                return [self.cover(H)
-                        for H in G.LowIndexSubgroupsFpGroup(degree)
-                        if G.Index(H) == degree]
-            if method == 'magma':
-                G = magma(self.fundamental_group())
-                return [self.cover(H)
-                        for H in G.LowIndexSubgroups('<%d, %d>' %
-                                                     (degree, degree))]
-
-        if cover_type == 'all':
-            reps = find_representations(self.c_triangulation,
-                                        degree,
-                                        permutation_subgroup_Sn)
-        elif cover_type == 'cyclic':
-            reps = find_representations(self.c_triangulation,
-                                        degree,
-                                        permutation_subgroup_Zn)
-        else:
-            raise ValueError("Supported cover_types are 'all' "
-                             "and 'cyclic'.")
-
-        covers = []
-        rep = reps.list
-        cover_count = 0
-        while rep != NULL:
-            cover = construct_cover(self.c_triangulation,
-                                    rep,
-                                    reps.num_sheets)
-            T = Triangulation('empty')
-            T.set_c_triangulation(cover)
-            T._cover_info = info = {
-                'base'   : self.name(),
-                'type'   : cover_types[rep.covering_type],
-                'degree' : degree
-                }
-            T.set_name(info['base'] + "~" + info['type'][:3] + '~%d' %
-                       cover_count)
-            covers.append(T)
-            cover_count += 1
-            rep = rep.next
-            
-        free_representation_list(reps)
-        return covers
-
-    cdef RepresentationIntoSn *build_rep_into_Sn(self, perm_list) except ? NULL:
-        """
-        Build a SnapPea RepresentationIntoSn from a list of
-        permutations, one for each generator of the simplified
-        fundamental group.  A permutation is specified as a list P
-        such that set(P) == set(range(d)) where d is the degree of the
-        cover.  The representation constructed here is given in terms
-        of the geometric generators, for use in construcing a covering
-        space.
-        """
-        cdef c_Triangulation* cover
-        cdef c_Triangulation* c_triangulation
-        cdef c_GroupPresentation *c_group_presentation
-        cdef RepresentationIntoSn* c_representation
-        cdef RepresentationIntoSn* c_repn_in_original_gens = NULL
-        cdef int i, j
-        cdef num_generators, num_relators, num_orig_gens, num_cusps
-        cdef int** c_original_generators
-        cdef int** c_relators
-        cdef int** c_meridians
-        cdef int** c_longitudes
-
-        degree = len(perm_list[0])
-
-        # Sanity check
-        S = set(range(degree))
-        for permutation in perm_list:
-            if set(permutation) != S:
-                raise ValueError('The permutation list is invalid.')
-
-        # Initialize
-        num_cusps = self.num_cusps()
-        c_triangulation = self.c_triangulation
-        c_group_presentation = fundamental_group(c_triangulation,
-                                             True, True, True)
-        num_generators = fg_get_num_generators(c_group_presentation)
-        num_relators = fg_get_num_relations(c_group_presentation)
-        num_orig_gens = fg_get_num_orig_gens(c_group_presentation)
-
-        # Allocate a whole bunch of memory, SnapPea and malloc.
-        c_representation = initialize_new_representation(
-            num_orig_gens,
-            degree,
-            num_cusps)
-        for i from 0 <= i < num_generators:
-            for j from 0 <= j < degree:
-                c_representation.image[i][j] = perm_list[i][j]
-        c_original_generators = <int**>malloc(num_orig_gens*sizeof(int*))
-        for i from  0 <= i < num_orig_gens:
-            c_original_generators[i] = fg_get_original_generator(
-                c_group_presentation, i)
-        c_relators = <int**>malloc(num_relators*sizeof(int*))
-        for i from  0 <= i < num_relators:
-            c_relators[i] = fg_get_relation(c_group_presentation, i)
-        c_meridians = <int**>malloc(num_cusps*sizeof(int*))
-        c_longitudes = <int**>malloc(num_cusps*sizeof(int*))
-        for i from 0 <= i < num_cusps:
-            c_meridians[i] = fg_get_meridian(c_group_presentation, i)
-            c_longitudes[i] = fg_get_longitude(c_group_presentation, i)
-        # Whew!
-
-        failed = False
-        if (candidateSn_is_valid(c_representation.image, 
-                                 degree, c_relators, num_relators) and
-            candidateSn_is_transitive(c_representation.image,
-                                      num_generators, degree) ):
-            c_repn_in_original_gens = convert_candidateSn_to_original_generators(
-                c_representation.image,
-                degree,
-                num_orig_gens,
-                c_original_generators,
-                c_triangulation,
-                c_meridians,
-                c_longitudes)
-        else:
-            message = 'Invalid permutation data.'
-            failed = True
-        if c_repn_in_original_gens == NULL:
-            message = 'Failed to construct permutation representation.'
-            failed = True
-    
-        # Now free all that memory
-        for i from 0 <= i < num_cusps:
-            fg_free_relation(c_meridians[i])
-            fg_free_relation(c_longitudes[i])
-        free(c_meridians)
-        free(c_longitudes)
-        for i from 0 <= i < num_relators:
-            fg_free_relation(c_relators[i])
-        free(c_relators)
-        for i from 0 <= i < num_orig_gens:
-            fg_free_relation(c_original_generators[i])
-        free(c_original_generators)
-        free_representation(c_representation, num_generators, num_cusps)
-        # Free at last!
-
-        if failed:
-            raise RuntimeError(message)
-        return c_repn_in_original_gens
-
-    def set_peripheral_curves(self, peripheral_data,
-                              which_cusp=None, return_matrices=False):
-        """
-        Each cusp has a preferred marking. In the case of a torus
-        cusp, this is pair of essential simple curves meeting in one
-        point; equivalently, a basis of the first homology of the
-        boundary torus. These curves are called the meridian and the
-        longitude.
-
-        This method changes these markings in various ways.  In many
-        cases, if the flag return_matrices is True then it returns
-        a list of change-of-basis matrices is returned, one per
-        cusp, which will restore the original markings if passed
-        as peripheral_data.
-        """
-        cdef int a,b,c,d
-        cdef MatrixInt22 *matrices
-        cdef c_FuncResult result 
-
-        if self.c_triangulation is NULL:
-            raise ValueError('The Triangulation is empty')
-
-        if which_cusp != None:
-           try:
-              which_cusp = range(self.num_cusps())[which_cusp]
-           except IndexError:
-              raise IndexError('The specified cusp (%s) does not '
-                               'exist.'%which_cusp)
-
-        self._cache = {}
-
-        if peripheral_data == 'fillings':
-            if which_cusp != None:
-                raise ValueError("You must apply 'fillings' to all "
-                                 "of the cusps.")
-            install_current_curve_bases(self.c_triangulation)
-            return
-        elif peripheral_data == 'combinatorial':
-            if return_matrices:
-                matrices = <MatrixInt22 *>malloc(self.num_cusps() *
-                                                 sizeof(MatrixInt22))
-                install_combinatorial_bases(self.c_triangulation, matrices)
-                cobs = []
-                for n in range(self.num_cusps()):
-                    cobs.append([ [ matrices[n][0][0], matrices[n][0][1] ],
-                                  [ matrices[n][1][0], matrices[n][1][1] ] ])
-                free(matrices)
-                return cobs
-            else:
-                peripheral_curves(self.c_triangulation)                
-        elif which_cusp != None:
-            meridian, longitude = peripheral_data
-            a, b = meridian
-            c, d = longitude
-            if a*d - b*c != 1:
-                raise ValueError('The data provided does not give a '
-                                 '(positively oriented) basis.')
-
-            matrices = <MatrixInt22 *>malloc(self.num_cusps() *
-                                             sizeof(MatrixInt22))
-
-            for n in range(self.num_cusps()):
-                for i,j in [(0,0),(0,1),(1,0),(1,1)]:
-                    matrices[n][i][j] = 1 if i == j else 0
-
-            matrices[which_cusp][0][0] = a
-            matrices[which_cusp][0][1] = b
-            matrices[which_cusp][1][0] = c
-            matrices[which_cusp][1][1] = d
-            result = change_peripheral_curves(self.c_triangulation, matrices)
-            if result == func_bad_input:
-                raise ValueError('The peripheral data ((%d, %d), (%d,%d)) '
-                                 'is not acceptable.' % (a,b,c,d))
-            free(matrices)
-            
-        else:
-            if self.num_cusps() == 1 and len(peripheral_data) == 2:
-                self.set_peripheral_curves(peripheral_data, 0)
-                return 
-            if len(peripheral_data) > self.num_cusps():
-                raise IndexError('You provided more peripheral data '
-                                 'than there are cusps.')
-            for i, basis in enumerate(peripheral_data):
-                self.set_peripheral_curves(basis, i)
-# Manifolds
-
-cdef class Manifold(Triangulation):
-    """
-    A Manifold is a Triangulation together with a geometric structure.
-    That is, a Manifold is an ideal triangulation of the interior of a
-    compact 3-manifold with torus boundary, where each tetrahedron has
-    has been assigned the geometry of an ideal tetrahedron in
-    hyperbolic 3-space.  A Dehn-filling can be specified for each
-    boundary component, allowing the description of closed 3-manifolds
-    and some orbifolds.   Here's a quick example:
-
-    >>> M = Manifold('9_42')
-    >>> M.volume()
-    4.05686022
-    >>> M.cusp_info('shape')
-    [(-4.27893632+1.95728680j)]
-
-    A Manifold can be specified in a number of ways, e.g.
-
-    - Manifold('9_42') : The complement of the knot 9_42 in S^3.
-    - Manifold('m125(1,2)(4,5)') : The SnapPea census manifold m125
-       where the first cusp has Dehn filling (1,2) and the second cusp has
-       filling (4,5).
-    - Manifold() : Opens a link editor window where can you
-       specify a link complement.
-    
-    In general, the specification can be from among the below, with
-    information on Dehn fillings added.
-
-    - SnapPea cusped census manifolds: e.g. 'm123', 's123', 'v123'.
-
-    - Link complements:
-       + Rolfsen's table: e.g. '4_1', '04_1', '5^2_6', '6_4^7', 'L20935', 'l104001'.
-       + Hoste-Thistlethwaite Knotscape table:  e.g. '11a17' or '12n345'
-       + Callahan-Dean-Weeks-Champanerkar-Kofman-Patterson knots: e.g. 'K6_21'.
-       + Dowker-Thistlethwaite code: e.g. 'DT:[(6,8,2,4)]'
-
-    - Once-punctured torus bundles: e.g. 'b++LLR', 'b+-llR', 'bo-RRL', 'bn+LRLR'
-
-    - Fibered manifold associated to a braid: 'Braid[1,2,-3,4]'
-    
-      Here, the braid is thought of as a mapping class of the
-      punctured disc, and this manifold is the corresponding
-      mapping torus.  If you want the braid closure, do (1,0) filling
-      of the last cusp.
-
-    - From mapping class group data using Twister:
-
-      'Bundle(S_{1,1}, [a0, B1])' or 'Splitting(S_{1,0}, [b1, A0], [a0,B1])'
-
-      See the help for the 'twister' module for more.  
-
-    - A SnapPea triangulation or link projection file: 'filename'
-
-      The file will be loaded if found in the current directory or the
-      path given by the shell variable SNAPPEA_MANIFOLD_DIRECTORY.
-
-    - A string containing the contents of a SnapPea triangulation or link
-      projection file.
-    """
-
-    def __init__(self, spec=None):
-        if self.c_triangulation != NULL:
-            self.init_hyperbolic_structure()
-            
-    def init_hyperbolic_structure(self):
-        find_complete_hyperbolic_structure(self.c_triangulation)
-        do_Dehn_filling(self.c_triangulation)
-
-    def canonize(self):
-        """
-        Change the triangulation to an arbitrary retriangulation of
-        the canonical cell decomposition.
-
-        >>> M = Manifold('m007')
-        >>> M.num_tetrahedra()
-        3
-        >>> M.canonize()
-        >>> M.num_tetrahedra()
-        4
-
-        Note: due to rounding error, it is possible that this is not
-        actually the canonical triangulation.          
-        """
-        cdef c_FuncResult result
-        result = proto_canonize(self.c_triangulation)
-        if FuncResult[result] != 'func_OK':
-            raise RuntimeError('SnapPea failed to find the canonical '
-                               'triangulation.')
-
-    def _canonical_cells_are_tetrahedra(self):
-        """
-        Returns True if and only if the canonical
-        cell decomposition is a triangulation.
-        """
-       
-        cdef Manifold M
-        M = self.copy()
-        M.canonize()
-        canonical_retriangulation(M.c_triangulation)
-        return not B2B(mark_fake_cusps(M.c_triangulation))
-
-    def _plink_callback(self):
-        Triangulation._plink_callback(self)
-        find_complete_hyperbolic_structure(self.c_triangulation)
-
-    def _from_string(self, string):
-        """
-        Fill an empty manifold from a string generated by _to_string.
-        >>> M = Manifold('7_4')
-        >>> seed = M._to_string()
-        >>> N = Manifold('empty')
-        >>> N._from_string(seed)
-        >>> N.volume()
-        5.13794120
-        """
-        Triangulation._from_string(self, string)
-        self.init_hyperbolic_structure()
-
-    def _from_bytes(self, bytestring):
-        """
-        Fill an empty manifold from a byte sequence generated by
-        _to_bytes.
-        >>> M = Manifold('m125')
-        >>> N = Manifold('empty')
-        >>> N._from_bytes(M._to_bytes())
-        >>> N.is_isometric_to(M)
-        True
-        """
-        Triangulation._from_bytes(self, bytestring)
-        self.init_hyperbolic_structure()
-
-    def copy(self):
-        """
-        Returns a copy of the manifold
-
-        >>> M = Manifold('m015')
-        >>> N = M.copy()
-        """
-        if self.c_triangulation is NULL:
-            return Manifold('empty')
-        return Manifold_from_Triangulation(Triangulation.copy(self))
-
-    def cusp_neighborhood(self):
-        """
-        Returns information about the cusp neighborhoods of the
-        manifold, in the form of data about the corresponding horoball
-        diagrams in hyperbolic 3-space.
-        
-        >>> M = Manifold('s000')
-        >>> CN = M.cusp_neighborhood()
-        >>> CN.volume()
-        0.3247595264191645
-        >>> len(CN.horoballs(0.01))
-        178
-        >>> CN.view()  # Opens 3-d picture of the horoballs 
-        """
-        return CuspNeighborhood(self)
-
-    def dirichlet_domain(self,  vertex_epsilon=10.0**-8,
-                      displacement = [0.0, 0.0, 0.0],
-                      centroid_at_origin=True,
-                      maximize_injectivity_radius=True):
-        """
-        Returns a DirichletDomain object representing a Dirichlet
-        domain of the hyperbolic manifold, typically centered at a
-        point which is a local maximum of injectivity radius.  It will
-        have ideal vertices if the manifold is not closed.
-
-        >>> M = Manifold('m015')
-        >>> D = M.dirichlet_domain()
-        >>> D
-        32 finite vertices, 2 ideal vertices; 54 edges; 22 faces
-        >>> D.view()   #Shows 3d-graphic of the DirichletDomain.  
-        
-        Other options can be provided to customize the computation;
-        the default choices are shown below:
-
-        >>> M.dirichlet_domain(vertex_epsilon=10.0**-8,  displacement = [0.0, 0.0, 0.0],
-        ... centroid_at_origin=True, maximize_injectivity_radius=True)
-        32 finite vertices, 2 ideal vertices; 54 edges; 22 faces
-        """
-        return DirichletDomain(self, vertex_epsilon, displacement, centroid_at_origin, maximize_injectivity_radius)
-
-    def browse(self):
-        """
-        >>> M = Manifold('m125')
-        >>> M.browse() # Opens manifold browser window
-        """
-        Browser(self)
-        
-    def filled_triangulation(self, cusps_to_fill='all'):
-        """
-        Return a new Manifold where the specified cusps have been
-        permanently filled in.  
-
-        Filling all the cusps results in a Triangulation rather
-        than a Manifold, since SnapPea can't deal with hyperbolic
-        structures when there are no cusps. 
-
-        Examples:
-        
-        >>> M = Manifold('m125(1,2)(3,4)')
-        >>> N = M.filled_triangulation()
-        >>> N.num_cusps()
-        0
-        >>> type(N) == Triangulation
-        True
-
-        Filling cusps 0 and 2 :
-
-        >>> M = Manifold('v3227(1,2)(3,4)(5,6)')
-        >>> M.filled_triangulation([0,2])
-        v3227_filled(3,4)
-        """
-        filled = Triangulation.filled_triangulation(self, cusps_to_fill)
-        if filled.num_cusps() == 0:
-            return filled
-        return Manifold_from_Triangulation(filled)
-       
-    def fundamental_group(self,
-                   simplify_presentation = True,
-                   fillings_may_affect_generators = True,
-                   minimize_number_of_generators = True):
-        """
-        Return a HolonomyGroup representing the fundamental group of
-        the manifold, together with its holonomy representation.  If
-        integer Dehn surgery parameters have been set, then the
-        corresponding peripheral elements are killed.
-
-        >>> M = Manifold('m004')
-        >>> G = M.fundamental_group()
-        >>> G
-        Generators:
-           a,b
-        Relators:
-           aaabABBAb
-        >>> G.peripheral_curves()
-        [('ab', 'aBAbABab')]
-        >>> G.SL2C('baaBA')
-        matrix([[ (-2.5+2.59807621135j),   (6.06217782649+0.5j)],
-                [(-0.866025403784+2.5j),     (4-1.73205080757j)]])
-
-        There are three optional arguments all of which default to True:
-
-        - simplify_presentation
-        - fillings_may_affect_generators
-        - minimize_number_of_generators
-
-        >>> M.fundamental_group(False, False, False)
-        Generators:
-           a,b,c
-        Relators:
-           CbAcB
-           BacA
-        """
-        if self.c_triangulation is NULL:
-            raise ValueError('The Triangulation is empty.')
-        name_mangled = 'fundamental_group-%s-%s-%s' %\
-                       (simplify_presentation,
-                        fillings_may_affect_generators,
-                        minimize_number_of_generators)
-        if not name_mangled in self._cache.keys():
-            self._cache[name_mangled] = HolonomyGroup(
-               self,
-               simplify_presentation,
-               fillings_may_affect_generators,
-               minimize_number_of_generators)
-        return self._cache[name_mangled]
-
-    def symmetry_group(self, of_link=False):
-        """
-        Returns the symmetry group of the Manifold.
-        If the flag "of_link" is set, then it only returns symmetries
-        that preserves the meridians.
-        """
-        cdef c_SymmetryGroup* symmetries_of_manifold = NULL
-        cdef c_SymmetryGroup* symmetries_of_link = NULL
-        cdef c_Triangulation* c_symmetric_triangulation = NULL
-        cdef Manifold symmetric_triangulation
-        cdef Boolean is_full_group
-        cdef c_FuncResult result
-        cdef SymmetryGroup symmetry_group
-
-        if self.c_triangulation is NULL:
-            raise ValueError('The Triangulation is empty.')
-
-        name_mangled = 'symmetry_group-%s' % of_link
-        if not name_mangled in self._cache.keys():
-            result = compute_symmetry_group(self.c_triangulation,
-                                            &symmetries_of_manifold,
-                                            &symmetries_of_link,
-                                            &c_symmetric_triangulation,
-                                            &is_full_group)
-
-            if result != func_OK:
-                raise ValueError('SnapPea failed to compute any part '
-                                 'of the symmetry group.')
-
-            symmetric_triangulation = Manifold('empty')
-            symmetric_triangulation.set_c_triangulation(c_symmetric_triangulation)
-            self._cache['symmetric_triangulation'] = symmetric_triangulation
-
-            symmetry_group = SymmetryGroup(B2B(is_full_group), True)
-            if of_link:
-                free_symmetry_group(symmetries_of_manifold)
-                symmetry_group._set_c_symmetry_group(symmetries_of_link)
-            else:
-                free_symmetry_group(symmetries_of_link)
-                symmetry_group._set_c_symmetry_group(symmetries_of_manifold)
-
-            self._cache[name_mangled]= symmetry_group
-        return self._cache[name_mangled] 
-        
-
-    def symmetric_triangulation(self):
-        """
-        Returns a Dehn filling description of the manifold realizing
-        the symmetry group.
-
-        >>> M = Manifold('m003(-3,1)')
-        >>> M.symmetry_group()
-        D6
-        >>> N = M.symmetric_triangulation()
-        >>> N
-        m003(1,0)(1,0)(1,0)
-        >>> N.dehn_fill( [(0,0), (0,0), (0,0)] )
-        >>> N.symmetry_group(of_link=True)
-        D6
-        """
-        if not 'symmetric_triangulation' in self._cache:
-            self.symmetry_group()
-        return self._cache['symmetric_triangulation']
-            
-    def cover(self, permutation_rep):
-        """
-        M.cover(permutation_rep)
-
-        Returns a Manifold representing the finite cover
-        specified by a transitive permutation representation.  The
-        representation is specified by a list of permutations, one for
-        each generator of the simplified presentation of the
-        fundamental group.  Each permutation is specified as a list P
-        such that set(P) == set(range(d)) where d is the degree of the
-        cover.
-
-        >>> M = Manifold('m004')
-        >>> N0 = M.cover([[1, 3, 0, 4, 2], [0, 2, 1, 4, 3]])
-        >>> abs(N0.volume()/M.volume() - 5) < 0.0000000001
-        True
-        
-
-        If within Sage, the permutations can also be of type
-        PermutationGroupElement, in which case they act on the set
-        range(1, d + 1).  Or, you can specify a GAP or Magma subgroup
-        of the fundamental group.     Some examples::
-
-          sage: M = snappy.Manifold('m004')
-
-        The basic method::
-        
-          sage: N0 = M.cover([[1, 3, 0, 4, 2], [0, 2, 1, 4, 3]])
-
-        From a Gap subgroup::
-        
-          sage: G = gap(M.fundamental_group())
-          sage: H = G.LowIndexSubgroupsFpGroup(5)[9]
-          sage: N1 = M.cover(H)
-          sage: N0 == N1
-          True
-
-        Or a homomorphism to a permutation group::
-
-          sage: f = G.GQuotients(PSL(2,7))[1]
-          sage: N2 = M.cover(f)
-          sage: N2.volume()/M.volume()
-          7.9999999999999947
-
-        Or maybe we want larger cover coming from the kernel of this::
-
-          sage: N3 = M.cover(f.Kernel())
-          sage: N3.volume()/M.volume()
-          167.99999999999858
-
-        Check the homology against what Gap computes directly::
-        
-          sage: N3.homology().betti_number()
-          32
-          sage: len([ x for x in f.Kernel().AbelianInvariants().sage() if x == 0])
-          32
-
-        We can do the same for Magma::
-
-          sage: G = magma(M.fundamental_group())
-          sage: Q, f = G.pQuotient(5, 1, nvals = 2)
-          sage: M.cover(f.Kernel()).volume()
-          10.149416064096533
-          sage: h = G.SimpleQuotients(1, 11, 2, 10^4)[1,1]
-          sage: N4 = M.cover(h)
-          sage: N2 == N4
-          True
-        """
-        cover = Triangulation.cover(self, permutation_rep)
-        return Manifold_from_Triangulation(cover, False)
-
-    def covers(self, degree, method=None, cover_type='all'):
-        """
-        M.covers(degree, method=None)
-
-        Returns a list of Manifolds corresponding to all of the
-        finite covers of the given degree.
-
-        WARNING: If the degree is large this might take a very, very,
-        very long time.
-
-        >>> M = Manifold('m003')
-        >>> covers = M.covers(4)
-        >>> [(N, N.homology()) for N in covers]
-        [(m003~irr~0(0,0)(0,0), Z/5 + Z + Z), (m003~cyc~1(0,0), Z/3 + Z/15 + Z)]
-
-        You can also look just at cyclic covers, which is much faster.
-
-        >>> covers = M.covers(4, cover_type='cyclic')
-        >>> [(N, N.homology()) for N in covers]
-        [(m003~cyc~0(0,0), Z/3 + Z/15 + Z)]
-
-        If you are using Sage, you can use GAP to find the subgroups,
-        which is often much faster, by specifying the optional
-        argument method = 'gap' If you have Magma installed, you can
-        used it to do the heavy lifting by specifying method='magma'.
-        """
-        covers = Triangulation.covers(self, degree, method,cover_type)
-        return [Manifold_from_Triangulation(cover, False) for cover in covers]
-    
-    def volume(self, accuracy=False, complex_volume=False):
-        """
-        Returns the volume of the current solution to the hyperbolic
-        gluing equations; if the solution is sufficiently non-degenerate,
-        this is the sum of the volumes of the hyperbolic pieces in
-        the geometric decomposition of the manifold. 
-
-        >>> M = Manifold('m004')
-        >>> M.volume()
-        2.02988321
-        >>> M.solution_type()
-        'all tetrahedra positively oriented'
-
-        The return value has an extra attribute, accuracy, which is the
-        number of digits of accuracy as *estimated* by SnapPea.  When
-        printing the volume, the result is rounded to 1 more than this
-        number of digits.
-
-        >>> M.volume().accuracy
-        10
-        """
-        cdef int acc
-        if complex_volume:
-            return self.complex_volume()
-        if self.c_triangulation is NULL: return 0
-        solution_type = self.solution_type()
-        if solution_type in ('not attempted', 'no solution found'):
-            raise ValueError('Solution type is: %s'%solution_type)
-             
-        vol = SnapPyFloat(volume(self.c_triangulation, &acc))
-        vol.accuracy = acc
-        if accuracy:
-            return (vol, vol.accuracy)
-        return vol
-        
-    def complex_volume(self):
-        """
-        Returns the complex volume, i.e.
-            volume + i 2 pi^2 (chern simons)
-
-        >>> M = Manifold('5_2')
-        >>> M.complex_volume()
-        (2.82812209-3.02412838j)
-        """
-        if True in self.cusp_info('is_complete'):
-            return self.cusped_complex_volume()
-        else:
-            vol = self.volume()
-            cs = self.chern_simons()
-            result = SnapPyComplex(vol, 2*math.pi**2 * cs)
-            result.accuracy = min(vol.accuracy, cs.accuracy)
-            return result
-
-    # cdef hides this method
-    cdef cusped_complex_volume(self):
-        """
-        Returns the complex volume of the manifold, computed using
-        Goerner's implementation of Zickert's algorithm.  This only
-        works for manifolds with at least one cusp.  A ValueError
-        is raised if all cusps are filled.
-
-        >>> M = Manifold('5_2')
-        >>> M.cusped_complex_volume()
-        (2.828122088-3.024128377j)
-
-        The return value has an extra attribute, accuracy, which is
-        the number of digits of accuracy as *estimated* by SnapPea.
-
-        >>> M.cusped_complex_volume().accuracy
-        9
-        """
-        cdef Complex vol
-        cdef char* err_msg=NULL
-        cdef c_Triangulation* copy_c_triangulation
-        cdef int accuracy
-        cdef c_Triangulation
-        if self.c_triangulation is NULL:
-            raise ValueError('The Triangulation is empty.')
-
-        volume = complex_volume(self.c_triangulation, &err_msg, &accuracy)
-        # If at first you do not succeed, try again!
-        if not err_msg is NULL:
-            err_msg = NULL
-            copy_triangulation(self.c_triangulation, &copy_c_triangulation)
-            randomize_triangulation(copy_c_triangulation)
-            volume = complex_volume(copy_c_triangulation, &err_msg, &accuracy)
-            free_triangulation(copy_c_triangulation)
-        if not err_msg is NULL:
-            err_message = err_msg
-            raise ValueError(err_message)
-
-        result = SnapPyComplex(volume.real, volume.imag)
-        result.accuracy = accuracy
-        return result
-
-    def without_hyperbolic_structure(self):
-        """
-        Returns self as a Triangulation, forgetting the hyperbolic
-        structure in the process.
-
-        >>> M = Manifold('9_42')
-        >>> T = M.without_hyperbolic_structure()
-        >>> type(T)
-        <type 'snappy.SnapPy.Triangulation'>
-        """
-        return Triangulation_from_Manifold(self)
-
-    def _two_to_three(self, tet_num, face_index):
-        result = Triangulation._two_to_three(self, tet_num, face_index)
-        polish_hyperbolic_structures(self.c_triangulation)
-        return result
-
-    def tetrahedra_shapes(self, part=None, fixed_alignment=True, bits_prec=None, dec_prec=None):
-        """
-        Gives the shapes of the tetrahedra in the current solution to
-        the gluing equations.  Returns a list containing one info object
-        for each tetrahedron.  The keys are:
-
-        - rect : the shape of the tetrahedron, as a point in the
-          complex plane.
-
-        - log : the log of the shape
-
-        - accuracies: a list of the approximate accuracies of the
-          shapes, in order (rect re, rect im, log re, log im)
-
-        If the optional variable 'part'is set to one of the above,
-        then the function returns only that component of the data.
-        
-        If the flag 'fixed_alignment' is set to False, then the edges
-        used to report the shape parameters are choosen so as to
-        normalize the triangle.
-
-        >>> M = Manifold('m015')
-        >>> M.tetrahedra_shapes(part='rect')
-        [(0.66235898+0.56227951j), (0.66235898+0.56227951j), (0.66235898+0.56227951j)]
-        >>> M.tetrahedra_shapes() #doctest:+SKIP
-        [{'accuracies': (11, 11, 12, 11), 'log': (-0.14059979+0.70385772j), 'rect': (0.66235898+0.56227951j)},
-         {'accuracies': (11, 11, 11, 11), 'log': (-0.14059979+0.70385772j), 'rect': (0.66235898+0.56227951j)},
-         {'accuracies': (11, 11, 11, 11), 'log': (-0.14059979+0.70385772j), 'rect': (0.66235898+0.56227951j)}]
-        """        
-        cdef double rect_re, rect_im, log_re, log_im
-        cdef int acc_rec_re, acc_rec_im, acc_log_re, acc_log_im
-        cdef Boolean is_geometric
-        
-        if self.c_triangulation is NULL: return []
-
-        result = []
-        if bits_prec or dec_prec:
-            if fixed_alignment == False:
-                raise ValueError('High precision shapes must be computed in the fixed alignment')
-            shapes = snap.polished_tetrahedra_shapes(self, dec_prec=dec_prec, bits_prec=bits_prec, ignore_solution_type=True)
-            for z in shapes:
-                result.append(ShapeInfo(rect=z, log=z.log(), accuracies=(None, None, None, None)))
-        else:
-            for i in range(self.num_tetrahedra()):
-                get_tet_shape(self.c_triangulation, i,  fixed_alignment,
-                              &rect_re, &rect_im, &log_re, &log_im,
-                              &acc_rec_re, &acc_rec_im, &acc_log_re, &acc_log_im,
-                              &is_geometric)
-
-                rect_shape=SnapPyComplex(rect_re, rect_im)
-                rect_shape.accuracy=min(acc_rec_re, acc_rec_im)
-                log_shape=SnapPyComplex(log_re, log_im)
-                log_shape.accuracy=min(acc_log_re, acc_log_im)
-                result.append(
-                    ShapeInfo(
-                        rect=rect_shape,
-                        log=log_shape,
-                        accuracies=(acc_rec_re, acc_rec_im,acc_log_re, acc_log_im)))
-
-        if part != None:
-            try:
-               return [a[part] for a in result]
-            except KeyError:
-                raise ValueError('A non-existent shape data type '
-                                 'was specified.')
-        else:
-           return ListOnePerLine(result)
-
-    def set_tetrahedra_shapes(self, shapes, fillings=[(1,0)]):
-        """
-        M.set_tetrahedra_shapes(shapes, fillings=[(1,0)]):
-
-        Replaces the tetrahedron shapes with those in the list 'shapes'
-        and sets the Dehn filling coefficients as specified by the
-        fillings argument.
-        """
-        cdef int i, N
-        cdef Complex *shape_array
-
-        if self.c_triangulation is NULL:
-            raise ValueError('The Triangulation is empty.')
-        N = get_num_tetrahedra(self.c_triangulation)
-        shape_array = <Complex *>malloc(N*sizeof(Complex))
-        set_cusps(self.c_triangulation, fillings)
-        for i from 0 <= i < N:
-            shape = complex(shapes[i]) 
-            shape_array[i].real = shape.real
-            shape_array[i].imag = shape.imag
-        set_tet_shapes(self.c_triangulation, shape_array)
-        free(shape_array)
-
-    def solution_type(self, enum=False):
-        """
-        Returns the type of the current solution to the gluing
-        equations, basically a summary of how degenerate the solution
-        is.  If the flag enum=True is set, then an integer value is
-        returned. The possible answers are:
-
-        - 0: 'not attempted'
-        
-        - 1: 'all tetrahedra positively oriented' aka 'geometric_solution'
-          Should correspond to a genuine hyperbolic structure
-
-        - 2: 'contains negatively oriented tetrahedra' aka 'nongeometric_solution'
-          Probably correponds to a hyperbolic structure but some
-          simplices have reversed orientiations.  
-             
-        - 3: 'contains flat tetrahedra' Contains some tetrahedra with
-          shapes in R - {0, 1}.
-
-        - 4: 'contains degenerate tetrahedra' Some shapes are close to
-          {0,1, or infinity}.  
-        
-        - 5: 'unrecognized solution type'
-        
-        - 6: 'no solution found'
-
-        >>> M = Manifold('m007')
-        >>> M.solution_type()
-        'all tetrahedra positively oriented'
-        >>> M.dehn_fill( (3,1) )
-        >>> M.solution_type()
-        'contains negatively oriented tetrahedra'
-        >>> M.dehn_fill( (3,-1) )
-        >>> M.solution_type()
-        'contains degenerate tetrahedra'
-        """
-        cdef c_SolutionType solution_type
-
-        if self.c_triangulation is NULL:
-            raise ValueError('The Triangulation is empty.')
-        solution_type = get_filled_solution_type(self.c_triangulation)
-        if enum:
-            return solution_type
-        else:
-            return SolutionType[solution_type]
-
-    def set_target_holonomy(self, target, which_cusp=0, recompute=True):
-        """
-        M.set_target_holonomy(target, which_cusp=0, recompute=True)
-
-        Computes a geometric structure in which the Dehn filling curve
-        on the specified cusp has holonomy equal to the target value.
-        The holonomies of Dehn filling curves on other cusps are left
-        unchanged.  If the 'recompute' flag is False, the Dehn filling
-        equations are modified, but not solved.
-        """
-        cdef Complex c_target
-        c_target.real = target.real
-        c_target.imag = target.imag
-        set_target_holonomy(self.c_triangulation, 
-                            which_cusp, c_target, recompute)
-        
-    def cusp_info(self, data_spec=None):
-        """
-        Returns an info object containing information about the given
-        cusp.   Usage:
-
-        >>> M = Manifold('v3227(0,0)(1,2)(3,2)')
-        >>> M.cusp_info(1)
-        Cusp 1 : torus cusp with Dehn filling coeffients (M, L) = (1.0, 2.0)
-
-        To get more detailed information about the cusp, we do
-
-        >>> c = M.cusp_info(0)
-        >>> c.shape
-        (0.11044502+0.94677098j)
-        >>> c.modulus
-        (-0.12155872+1.04204128j)
-        >>> sorted(c.keys())
-        ['filling', 'holonomies', 'holonomy_accuracy', 'index', 'is_complete', 'modulus', 'shape', 'shape_accuracy', 'topology']
-
-        Here 'shape' is the shape of the cusp, i.e.
-        (longitude/meridian)
-        and 'modulus' is its shape in the geometrically preferred
-        basis, i.e.
-        ( (second shortest translation)/(shortest translation)).
-        For cusps that are filled, one instead cares about the
-        holonomies:
-        
-        >>> M.cusp_info(-1)['holonomies']
-        ((-0.59883089+1.09812548j), (0.89824633+1.49440443j))
-
-        The complex numbers returned for the shape and for the two
-        holonomies have an extra attribute, accuracy, which is
-        SnapPea's *estimate* of their accuracy.
-        
-        You can also get information about multiple cusps at once:
-
-        >>> M.cusp_info()
-        [Cusp 0 : complete torus cusp of shape (0.11044502+0.94677098j),
-         Cusp 1 : torus cusp with Dehn filling coeffients (M, L) = (1.0, 2.0),
-         Cusp 2 : torus cusp with Dehn filling coeffients (M, L) = (3.0, 2.0)]
-        >>> M.cusp_info('is_complete')
-        [True, False, False]
-        """
-        return Triangulation.cusp_info(self, data_spec)
-            
-    def dehn_fill(self, filling_data, which_cusp=None):
-        """
-        Set the Dehn filling coefficients of the cusps.  This can be
-        specified in the following ways, where the cusps are numbered
-        by 0,1,...,(num_cusps - 1).  
-
-        - Fill cusp 2:
-
-          >>> M = Manifold('8^4_1')
-          >>> M.dehn_fill((2,3), 2)
-          >>> M
-          8^4_1(0,0)(0,0)(2,3)(0,0)
-
-        - Fill the last cusp:
-
-          >>> M.dehn_fill((1,5), -1)
-          >>> M
-          8^4_1(0,0)(0,0)(2,3)(1,5)
-        
-        - Fill the first two cusps:
-
-          >>> M.dehn_fill( [ (3,0), (1, -4) ])
-          >>> M
-          8^4_1(3,0)(1,-4)(2,3)(1,5)
-
-        - When there is only one cusp, there's a shortcut
-
-          >>> N = Manifold('m004')
-          >>> N.dehn_fill( (-3,4) )
-          >>> N
-          m004(-3,4)
-        
-        Does not return a new Manifold.
-        """
-        Triangulation.dehn_fill(self, filling_data, which_cusp)
-        do_Dehn_filling(self.c_triangulation)
-        self._cache = {}
-
-    def set_peripheral_curves(self, peripheral_data,
-                              which_cusp=None, return_matrices=False):
-        """
-        Each cusp has a preferred marking. In the case of a torus
-        cusp, this is pair of essential simple curves meeting in one
-        point; equivalently, a basis of the first homology of the
-        boundary torus. These curves are called the meridian and the
-        longitude.
-
-        This method changes these markings in various ways.  In many
-        cases, if the flag return_matrices is True then it returns
-        a list of change-of-basis matrices is returned, one per
-        cusp, which will restore the original markings if passed
-        as peripheral_data.
-
-        - Make the shortest curves the meridians, and the second
-          shortest curves the longitudes.  
-          >>> M = Manifold('5_2')
-          >>> M.cusp_info('shape')
-          [(-2.49024467+2.97944707j)]
-          >>> cob = M.set_peripheral_curves('shortest', return_matrices=True)
-          >>> M.cusp_info('shape')
-          [(-0.49024467+2.97944707j)]
-          >>> cob
-          [[[1, 0], [-2, 1]]]
-          >>> M.set_peripheral_curves(cob)
-          >>> M.cusp_info('shape')
-          [(-2.49024467+2.97944707j)]
-
-          You can also make just the meridians as short as 
-          possible while fixing the longitudes via the option
-          'shortest_meridians', and conversely with
-          'shortest_longitudes'.  
-          
-        - If cusps are Dehn filled, make those curves meridians.  
-
-          >>> M = Manifold('m125(0,0)(2,5)')
-          >>> M.set_peripheral_curves('fillings')
-          >>> M
-          m125(0,0)(1,0)
-        
-        - Change the basis of a particular cusp, say the first one:
-
-          >>> M.set_peripheral_curves( [ (1,2), (1,3) ] , 0)
-
-          Here (1,2) is the new meridian written in the old basis, and
-          (1,3) the new longitude.
-          
-        - Change the basis of all the cusps at once
-
-          >>> new_curves = [ [(1,-1), (1,0)],  [(3,2), (-2,-1)] ]
-          >>> M.set_peripheral_curves(new_curves)
-          >>> M
-          m125(0,0)(-1,-2)
-        """
-        cdef int a,b,c,d
-        cdef MatrixInt22 *matrices
-        cdef c_FuncResult result 
-
-        if self.c_triangulation is NULL:
-            raise ValueError('The Triangulation is empty')
-
-        if which_cusp != None:
-           try:
-              which_cusp = range(self.num_cusps())[which_cusp]
-           except IndexError:
-              raise IndexError('The specified cusp (%s) does not '
-                               'exist.'%which_cusp)
-
-        self._cache = {}
-
-        if peripheral_data == 'shortest_meridians':
-            # For each cusp, replace its current meridian with the
-            # shortest one possible.
-            cusps = [which_cusp] if which_cusp else range(self.num_cusps())
-            cobs = []
-            for i in cusps:
-                d = round((1/self.cusp_info(i)['shape']).real, 0)
-                self.set_peripheral_curves([(1, -d), (0,1)], i)
-                cobs.append([[1,d],[0,1]])
-            if return_matrices:
-                return cobs
-
-        elif peripheral_data == 'shortest_longitudes':
-            # For each cusp, replace its current longitude with the
-            # shortest one possible.
-            cusps = [which_cusp] if which_cusp else range(self.num_cusps())
-            cobs = []
-            for i in cusps:
-                d = round(self.cusp_info(i)['shape'].real, 0)
-                self.set_peripheral_curves([(1, 0), (-d,1)], i)
-                cobs.append([[1,0],[d,1]])
-            if return_matrices:
-                return cobs
-
-        elif peripheral_data == 'shortest':
-            if which_cusp != None:
-                raise ValueError("You must apply 'shortest' to all "
-                                 "of the cusps.")
-            if return_matrices:
-                matrices = <MatrixInt22 *>malloc(self.num_cusps() *
-                                                 sizeof(MatrixInt22))
-                install_shortest_with_matrices(self.c_triangulation, matrices)
-                cobs = []
-                for n in range(self.num_cusps()):
-                    cobs.append([ [ matrices[n][1][1], -matrices[n][0][1] ],
-                                  [ -matrices[n][1][0], matrices[n][0][0] ] ])
-                free(matrices)
-                return cobs
-            else:
-                install_shortest_bases(self.c_triangulation)
-
-        else:
-            return Triangulation.set_peripheral_curves(
-                self, peripheral_data, which_cusp,return_matrices)
-        
-
-    def orientation_cover(self):
-        """
-        For a non-orientable manifold, returns the 2-fold cover which
-        is orientable.
-
-        >>> X = Manifold('x123')
-        >>> Y = X.orientation_cover()
-        >>> (X.is_orientable(), Y.is_orientable())
-        (False, True)
-        >>> Y
-        x123~(0,0)(0,0)
-        """ 
-        return self.without_hyperbolic_structure().orientation_cover().with_hyperbolic_structure()
-
-
-    def dual_curves(self, max_segments=6):
-        """
-        Constructs a *reasonable* selection of simple closed curves in
-        a manifold's dual 1-skeleton.  In particular, it returns thos e
-        that appear to represent geodesics. The resulting curves can
-        be drilled out.
-
-        >>> M = Manifold('m015')
-        >>> curves = M.dual_curves()
-        >>> curves
-        [  0: orientation-preserving curve of length (0.56239915-2.81543089j),
-           1: orientation-preserving curve of length (1.12479830+0.65232354j),
-           2: orientation-preserving curve of length (1.26080402+1.97804689j),
-           3: orientation-preserving curve of length (1.58826933+1.67347167j),
-           4: orientation-preserving curve of length (1.68719745+2.81543089j)]
-
-        Each curve is returned as an info object with these keys
-        
-        >>> curves[0].keys()
-        ['index', 'filled_length', 'complete_length', 'max_segments', 'parity']
-        
-        We can drill out any of these curves to get a new manifold
-        with one more cusp.
-
-        >>> N = M.drill(curves[0])
-        >>> (M.num_cusps(), N.num_cusps())
-        (1, 2)
-        
-        By default, this function only finds curves of length 6; this
-        can be changed by specifying the optional argument
-        max_segments
-
-        >>> M.dual_curves(max_segments=2)
-        [  0: orientation-preserving curve of length (0.56239915-2.81543089j)]
-        """
-        cdef int i, num_curves
-        cdef DualOneSkeletonCurve **curve_list
-        cdef c_MatrixParity parity
-        cdef Complex complete_length, filled_length
-
-        if self.c_triangulation is NULL:
-            raise ValueError('The Triangulation is empty.')
-        dual_curves(self.c_triangulation,
-                    max_segments,
-                    &num_curves,
-                    &curve_list)
-        result = []
-        for i from 0 <= i < num_curves:
-            get_dual_curve_info(
-                curve_list[i], 
-                &complete_length,
-                &filled_length,
-                &parity
-                )
-            result.append(
-                DualCurveInfo(
-                    index=SnapPyInt(i),
-                    parity=SnapPyInt(parity),
-                    filled_length=SnapPyComplex(C2C(filled_length)),
-                    complete_length=SnapPyComplex(C2C(complete_length)),
-                    max_segments=SnapPyInt(max_segments)
-                  )
-               )
-        free_dual_curves(num_curves, curve_list)
-        return ListOnePerLine(result)
-    
-    def length_spectrum(self, cutoff=1.0, full_rigor=True):
-        """
-        M.length_spectrum(cutoff=1.0)
-
-        Returns a list of geodesics (with multiplicities) of length
-        up to the specified cutoff value. (The default cutoff is 1.0.)
-        """
-        try:
-            D = DirichletDomain(self)
-        except:
-            raise RuntimeError('The length spectrum not available: '
-                                'no Dirichlet Domain.')
-        return D.length_spectrum_dicts(cutoff_length=cutoff,
-                                       full_rigor=full_rigor)
-
-    # cdef will hide this method.
-    cdef old_chern_simons(self):
-        """
-        Compute the Chern-Simons invariant using SnapPea's original
-        algorithm, which is based on Meyerhoff-Hodgson-Neumann.
-        """
-        cdef Boolean is_known, requires_initialization
-        cdef double CS
-        cdef int accuracy
-
-        if self.c_triangulation is NULL: return 0
-        get_CS_value(self.c_triangulation,
-                     &is_known,
-                     &CS,
-                     &accuracy,
-                     &requires_initialization)
-        if not is_known:
-           raise ValueError("The Chern-Simons invariant isn't "
-                            "currently known.") 
-        cs = SnapPyFloat(CS)
-        cs.accuracy = accuracy
-        return cs
-
-    def chern_simons(self):
-        """
-        Returns the Chern-Simons invariant of the manifold, if it is known.
-
-        >>> M = Manifold('m015')
-        >>> M.chern_simons()
-        -0.15320413
-
-        The return value has an extra attribute, accuracy, which
-        is the number of digits of accuracy as *estimated* by SnapPea.
-
-        >>> M.chern_simons().accuracy
-        9
-
-        By default, when the manifold has at least one cusp, Zickert's
-        algorithm is used; when the manifold is closed we use SnapPea's
-        original algorithm, which is based on Meyerhoff-Hodgson-Neumann.
-        
-        Note: When computing the Chern-Simons invariant of a closed
-        manifold, one must sometimes compute it first for the unfilled
-        manifold so as to initialize SnapPea's internals.  For instance,
-
-        >>> M = Manifold('5_2')
-        >>> M.chern_simons()
-        -0.15320413
-        >>> M.dehn_fill( (1,2) )
-        >>> M.chern_simons()
-        0.07731787
-
-        works, but will fail with 'Chern-Simons invariant not
-        currently known' if the first call to chern_simons is not
-        made.
-        """
-        if self.c_triangulation is NULL: return 0
-        solution_type = self.solution_type()
-        if solution_type in ('not attempted', 'no solution found'):
-            raise ValueError('The solution type is: %s'%solution_type)
-
-        if not True in self.cusp_info('is_complete'):
-           cs = self.old_chern_simons()
-        else:
-            volume = self.cusped_complex_volume()
-            cs = SnapPyFloat( volume.imag/(2.0*math.pi**2) )
-            set_CS_value(self.c_triangulation, cs)
-            cs.accuracy = volume.accuracy
-        return cs
-        
-    def drill(self, which_curve, max_segments=6):
-        """
-        Drills out the specified dual curve from among all dual curves
-        with at most max_segments, which defaults to 6. The method
-        dual_curve allows one to see the properties of curves before
-        chosing which one to drill out.
-
-        >>> M = Manifold('v3000')
-        >>> N = M.drill(0, max_segments=3)
-        >>> (M.num_cusps(), N.num_cusps())
-        (1, 2)
-        """
-        
-        cdef int num_curves
-        cdef DualOneSkeletonCurve **curve_list
-        cdef c_Triangulation *c_triangulation
-        cdef Triangulation result
-        cdef char* c_new_name
-
-        if isinstance(which_curve, DualCurveInfo):
-            max_segments = which_curve.max_segments
-            which_curve = which_curve.index
-
-        new_name = to_byte_str(self.name() + '-%d'%which_curve)
-        c_new_name = new_name
-
-        dual_curves(self.c_triangulation,
-                    max_segments,
-                    &num_curves,
-                    &curve_list)
-
-        if which_curve not in range(num_curves):
-            raise IndexError('The drilling curve requested is not '
-                             'in range(%d).' % num_curves)
-        
-        c_triangulation = drill_cusp(self.c_triangulation,
-                                     curve_list[which_curve],
-                                     c_new_name)
-        free_dual_curves(num_curves, curve_list)
-
-        if c_triangulation == NULL:
-            raise RuntimeError('The curve is not isotopic to a geodesic.')
-        else:
-            result = Manifold('empty')
-            result.set_c_triangulation(c_triangulation)
-            return result
-
-    def is_isometric_to(self, Manifold other, return_isometries=False):
-        """
-        Returns True if M and N are isometric, False if they not.  A
-        RuntimeError is raised in cases where the SnapPea kernel fails
-        to determine either answer.  (This is fairly common for closed
-        manifolds.)
-
-        >>> M = Manifold('m004')
-        >>> N = Manifold('4_1')
-        >>> K = Manifold('5_2')
-        >>> M.is_isometric_to(N)
-        True
-        >>> N.is_isometric_to(K)
-        False
-
-        We can also get a complete list of isometries between the two
-        manifolds:
-
-        >>> M = Manifold('5^2_1')  # The Whitehead link
-        >>> N = Manifold('m129')
-        >>> isoms = M.is_isometric_to(N, return_isometries = True)
-        >>> isoms[6]  # Includes action on cusps
-        0 -> 1  1 -> 0 
-        [1  2]  [-1 -2]
-        [0 -1]  [ 0  1]
-        Extends to link
-
-        Each transformation between cusps is given by a matrix which
-        acts on the left.  That is, the two *columns* of the matrix
-        give the image of the meridian and longitude respectively.  In
-        the above example, the meridian of cusp 0 is sent to the
-        meridian of cusp 1.
-        
-        Note: The answer True is rigorous, but the answer False may
-        not be as there could be numerical errors resulting in finding
-        an incorrect canonical triangulation.
-        """
-        cdef Boolean are_isometric
-        cdef c_FuncResult result
-        cdef IsometryList *isometries = NULL
-
-        if self.c_triangulation is NULL or other.c_triangulation is NULL:
-            raise ValueError('Manifolds must be non-empty.')
-
-        try:
-            if self.homology() != other.homology():
-                if return_isometries:
-                    return []
-                else:
-                    return False
-        except ValueError:
-            pass
-        
-
-        if return_isometries:
-            result = compute_isometries(self.c_triangulation,
-                                        other.c_triangulation, 
-                                        &are_isometric,
-                                        &isometries, NULL)
-        else:
-            result = compute_isometries(self.c_triangulation,
-                                        other.c_triangulation, 
-                                        &are_isometric, NULL, NULL)
-            
-        if FuncResult[result] == 'func_bad_input':
-            raise ValueError('The Dehn filling coefficients must be '
-                             'relatively prime integers.')
-
-        if FuncResult[result] == 'func_failed':
-            raise RuntimeError('The SnapPea kernel was not able to '
-                               'determine if the manifolds are isometric.')
-        
-        ans = bool(are_isometric)
-
-        if return_isometries:
-            if not ans:
-                return []
-            else:
-                if isometries is NULL:  # means manifold is closed
-                    raise ValueError("Can't get the list of isometries for closed manifolds")
-                ans = IsometryListToIsometries(isometries)
-                free_isometry_list(isometries)
-
-        return ans 
-
-    def is_two_bridge(self):
-        """
-        If the manifold is the complement of a two-bridge knot or link
-        in S^3, then this method returns (p,q) where p/q is the
-        fraction describing the link.  Otherwise, returns False.
-
-        >>> M = Manifold('m004')
-        >>> M.is_two_bridge()
-        (2, 5)
-        >>> M = Manifold('m016')
-        >>> M.is_two_bridge()
-        False
-        
-        Note: An answer of 'True' is rigorous, but not the answer
-        'False', as there could be numerical errors resulting in
-        finding an incorrect canonical triangulation.
-        """
-        cdef Boolean is_two_bridge
-        cdef long int p, q
-        cdef c_Triangulation *c_canonized_triangulation
-        
-        if self.c_triangulation is NULL: return False
-
-        copy_triangulation(self.c_triangulation, &c_canonized_triangulation)
-        proto_canonize(c_canonized_triangulation)
-        two_bridge(c_canonized_triangulation, &is_two_bridge, &p, &q)        
-        return (p,q) if  is_two_bridge else False
-
-    def _choose_generators(self, compute_corners, centroid_at_origin):
-        choose_generators(self.c_triangulation,
-                          compute_corners,
-                          centroid_at_origin)
-
-    def _choose_generators_info(self):
-        """
-        Extracts, from the bowels of SnapPea, the information about the
-        underlying generators of the fundamental group.  Returns a
-        list with one entry for each tetrahedra.
-        """
-        cdef int generator_path, face0_gen, face1_gen, face2_gen, face3_gen
-        cdef Complex c0, c1, c2, c3
-        ans = []
-        for i in range(self.num_tetrahedra()):
-            choose_gen_tetrahedron_info(self.c_triangulation,
-                                        i, &generator_path,
-                                        &face0_gen, &face1_gen,
-                                        &face2_gen, &face3_gen,
-                                        &c0, &c1, &c2, &c3)
-            ans.append(
-                {'index':i,
-                 'generators':(face0_gen, face1_gen, face2_gen, face3_gen),
-                 'corners': (C2C(c0), C2C(c1), C2C(c2), C2C(c3)),
-                 'generator_path':generator_path}
-                )
-        return ans
-
-    def splitting_surfaces(self):
-        """
-        Searches for connected closed normal surfaces of nonnegative Euler
-        characteristic.  If spheres or projective planes are found, then
-        tori and Klein bottles aren't reported.  There is no guarantee
-        that all such normal surfaces will be found nor that any given
-        surface is incompressible.  The search is confined to surfaces
-        whose quads are in the tetrahedra that have degenerate shapes.
-        
-        You can split the manifold open along one of these surfaces
-        using the method "split".
-        
-        A connect sum of two trefoils:
-        >>> M1 = Manifold('DT: fafBCAEFD')
-        >>> len(M1.splitting_surfaces())
-        2
-
-        First satellite knot in the table. 
-        >>> M2 = Manifold('K13n4587')
-        >>> M2.splitting_surfaces()
-        [Orientable two-sided with euler = 0]
-        """
-        cdef NormalSurfaceList *surfaces
-        cdef c_FuncResult result
-                
-        if self.c_triangulation is NULL:
-            raise ValueError('The Triangulation is empty.')
-        result = find_normal_surfaces(self.c_triangulation, &surfaces)
-        if result != func_OK:
-            raise RuntimeError('SnapPea kernel failed when computing normal surfaces')
-
-        ans = []
-        for i in range(number_of_normal_surfaces_on_list(surfaces)):
-            ans.append( NormalSurfaceInfo(
-                orientable=B2B(normal_surface_is_orientable(surfaces, i)),
-                two_sided=B2B(normal_surface_is_two_sided(surfaces, i)),
-                euler=normal_surface_Euler_characteristic(surfaces, i),
-                index=SnapPyInt(i)))
-        
-        free_normal_surfaces(surfaces)        
-        return ListOnePerLine(ans)
-
-    def split(self, which_surface):
-        """
-        Split the manifold open along a surface of positive characteristic found
-        by the method "splitting_surfaces".  Returns a list of the pieces, with any 
-        sphere boundary components filled in.
-        
-        Here's an example of a Whitehead double on the trefoil.        
-        >>> M = Manifold('K14n26039')
-        >>> S = M.splitting_surfaces()[0]
-        >>> S
-        Orientable two-sided with euler = 0
-        >>> pieces = M.split(S); pieces
-        [K14n26039.a(0,0)(0,0), K14n26039.b(0,0)]
-        >>> pieces[0].volume()
-        3.66386238
-        >>> pieces[1].fundamental_group().relators()
-        ['aabbb']
-                
-        You can also specify a surface by it's index.
-        >>> M = Manifold('L10n111') 
-        >>> max( P.volume() for P in M.split(0) )
-        5.33348957
-        """
-        cdef NormalSurfaceList *surfaces
-        cdef c_FuncResult result
-        cdef int num_surfaces, i
-        cdef c_Triangulation  *pieces[2]
-        cdef Manifold M0, M1
-        
-        if self.c_triangulation is NULL:
-            raise ValueError('The Triangulation is empty.')
-
-        result = find_normal_surfaces(self.c_triangulation, &surfaces)
-        if result != func_OK:
-            raise RuntimeError('SnapPea kernel failed when computing normal surfaces.')
-
-        if isinstance(which_surface, NormalSurfaceInfo):
-            which_surface = which_surface.index
-
-        num_surfaces = number_of_normal_surfaces_on_list(surfaces)
-        if not (0 <= which_surface < num_surfaces):
-            raise ValueError('SnapPea only found %d surfaces, but you asked for surface number %s.' % (num_surfaces, which_surface))
-
-        result =  split_along_normal_surface(surfaces, which_surface, pieces)
-        if result != func_OK:
-            raise RuntimeError('SnapPea kernel failed when splitting open along the given surface.')
-
-        
-        M0, M1 = Manifold('empty'), Manifold('empty')
-        ans = []
-        if pieces[0] != NULL:
-            M0 = Manifold('empty')
-            M0.set_c_triangulation(pieces[0])
-            M0.set_name(self.name() + '.a')
-            ans.append(M0)
-        if pieces[1] != NULL:
-            M1 = Manifold('empty')
-            M1.set_c_triangulation(pieces[1])
-            M1.set_name(self.name() + '.b')
-            ans.append(M1)
-
-        free_normal_surfaces(surfaces)
-        return ans
-
-    def identify(self, extends_to_link=False):
-        """
-        Looks for the manifold in all the included databases:
-
-        >>> M = Manifold('m125')
-        >>> M.identify()
-        [m125(0,0)(0,0), L13n5885(0,0)(0,0)]
-        
-        Can restict to cases where there is an isometry taking merdians
-        to meridians
-
-        >>> M.identify(extends_to_link=True)
-        [m125(0,0)(0,0)]
-        
-        For closed manifolds, extends_to_link doesn't make sense because
-        of how the kernel code works:        
-        >>> C = Manifold("m015(1,2)")
-        >>> C.identify()
-        [m006(-5,2)]
-        >>> C.identify(True)
-        []
-        """
-        
-        ans = []
-        for table in database.__all_tables__:
-            match = table.identify(self, extends_to_link)
-            if match:
-                ans.append(match)
-        return ans
-
-# Conversion functions Manifold <-> Triangulation
-
-def Manifold_from_Triangulation(Triangulation T, recompute=True):
-    cdef c_Triangulation *c_triangulation
-    cdef Manifold M
-
-    if T.c_triangulation is NULL:
-        return Manifold('empty')
-
-    copy_triangulation(T.c_triangulation, &c_triangulation)
-    M = Manifold('empty')
-    M.set_c_triangulation(c_triangulation)
-    if recompute:
-        find_complete_hyperbolic_structure(c_triangulation)
-        do_Dehn_filling(c_triangulation)
-    M.set_name(T.name())
-    M._cover_info = T._cover_info
-    return M
-
-def Triangulation_from_Manifold(Manifold M):
-    cdef c_Triangulation *c_triangulation
-    cdef Triangulation T
-
-    if M.c_triangulation is NULL:
-        return Triangulation('empty')
-
-    copy_triangulation(M.c_triangulation, &c_triangulation)
-    remove_hyperbolic_structures(c_triangulation)
-    T = Triangulation('empty')
-    T.set_c_triangulation(c_triangulation)
-    T.set_name(M.name())
-    T._cover_info = M._cover_info
-    return T
-
-
-# Fundamental Groups
-
-Alphabet = '$abcdefghijklmnopqrstuvwxyzZYXWVUTSRQPONMLKJIHGFEDCBA'
-
-# Helper functions for manipulating fg. words
-
-def inverse_word(word):
-    parts = list(word.swapcase())
-    parts.reverse()
-    return ''.join(parts)
-
-reduce_word_regexp = re.compile('|'.join([x + x.swapcase()
-                                          for x in string.ascii_letters]))
-
-def reduce_word(word):
-    """
-    Cancels inverse generators.
-    """
-    ans, progress = word, 1
-
-    while progress:
-        ans, progress =  reduce_word_regexp.subn('', ans)
-    return ans
-
-def format_word(word, verbose_form):
-    return word if not verbose_form else '*'.join(
-        [a if a.islower() else a.lower() + '^-1' for a in list(word)]
-        )
-
-cdef class CFundamentalGroup:
-    cdef c_GroupPresentation *c_group_presentation
-    cdef c_Triangulation *c_triangulation
-    cdef readonly num_cusps
-
-    cdef int_to_gen_string(self, int g):
-        if self.num_generators() <=26:
-            return Alphabet[g]
-        else:
-            ans = 'x' if g > 0 else 'X'
-            return ans + '%d' % abs(g)
-
-    cdef c_word_as_int_list(self, int *word):
-        cdef int n = 0
-        word_list = []
-        while word[n] != 0:
-            word_list.append(word[n])
-            n += 1
-        return word_list
-
-    cdef c_word_as_string(self, int *word):
-        cdef int n = 0
-        word_list = []
-        while word[n] != 0:
-            word_list.append(self.int_to_gen_string(word[n]))
-            n += 1
-        return ''.join(word_list)
-
-    cdef int *c_word_from_list(self, word_list):
-        cdef int *c_word, length, size, n
-        length = len(word_list)
-        size = sizeof(int)*(1+length)
-        c_word = <int *>malloc(size)
-        for n from 0 <= n < length:
-            c_word[n] = word_list[n]
-        c_word[length] = 0
-        return c_word
-
-    def __cinit__(self, Triangulation triangulation,
-                  simplify_presentation = True,
-                  fillings_may_affect_generators = True,
-                  minimize_number_of_generators = True):
-        if triangulation.c_triangulation is NULL:
-            raise ValueError('The Triangulation is empty.')
-        copy_triangulation(triangulation.c_triangulation,
-                           &self.c_triangulation)
-        self.c_group_presentation = fundamental_group(
-            self.c_triangulation,
-            simplify_presentation,
-            fillings_may_affect_generators,
-            minimize_number_of_generators)
-        self.num_cusps = triangulation.num_cusps()
-
-    def __dealloc__(self):
-        free_triangulation(self.c_triangulation)
-        free_group_presentation(self.c_group_presentation)
-
-    def __repr__(self):
-        return 'Generators:\n   %s\nRelators:\n   %s'%(
-            ','.join(self.generators()),
-            '\n   '.join(self.relators()))
-
-    def _word_as_list(self, word):
-        if not isinstance(word, basestring):
-            raise TypeError('Words must be represented '
-                            'as Python strings.')
-        word_list = []
-        generators = self.generators()
-        if len(generators) > 26:
-            word = re.findall('[xX]\d+', word)
-        for letter in word:
-            try:
-                if letter[0].islower():
-                    word_list.append(1 + generators.index(letter))
-                else:
-                    word_list.append(-1 - generators.index(letter.lower()))
-            except ValueError:
-                raise RuntimeError('The word contains a non-generator.')
-        return word_list
-
-    def num_generators(self):
-        """
-        Return the number of generators for the presentation.
-        """
-        return fg_get_num_generators(self.c_group_presentation)
-
-    def num_relators(self):
-        """
-        Return the number of generators for the presentation.
-        """
-        return fg_get_num_relations(self.c_group_presentation)
-                            
-    def num_original_generators(self):
-        """
-        Return the number of geometric generators (before simplification).
-        """
-        return fg_get_num_orig_gens(self.c_group_presentation)
-
-    def original_generators(self, verbose_form=False):
-        """
-        Return the original geometric generators (before
-        simplification) in terms of the current generators.
-        """
-        cdef int n
-        cdef int *gen
-        orig_gens = []
-        num_orig_gens = fg_get_num_orig_gens(self.c_group_presentation)
-        for n from 0 <= n < num_orig_gens:
-            gen = fg_get_original_generator(self.c_group_presentation, n)
-            word = format_word(self.c_word_as_string(gen), verbose_form)
-            orig_gens.append(word)
-            fg_free_relation(gen)
-        return orig_gens
-
-    def generators_in_originals(self, verbose_form=False, raw_form =False):
-        """
-        Return the current generators in terms of the original
-        geometric generators (before simplification).
-
-        If the flag "raw_form" is set to True, it returns a sequence of
-        instructions for expressing the current generators in terms of
-        the orignal ones.  This is sometimes much more concise, though
-        the format is somewhat obscure.  See the source code of this
-        function in SnapPy.pyx for details. 
-        """
-        moves = self._word_moves()
-        if raw_form:
-            return moves
-
-        n = self.num_original_generators()
-        if n > 26:
-            raise ValueError('Too many generators.')
-
-        words = [None] + list(string.ascii_letters[:n])
-
-        while len(moves) > 0:
-            a = moves.pop(0)
-            if a >= len(words): # new generator added
-                n = moves.index(a)  # end symbol location
-                # word is the expression of the new generator in terms
-                # of the old ones
-                word, moves = moves[:n], moves[n+1:]
-                words.append( reduce_word(''.join(
-                    [words[g] if g > 0 else inverse_word(words[-g])
-                     for g in word]
-                    )))
-            else:
-                b = moves.pop(0)
-                if a == b:  # generator removed
-                    words[a] = words[-1]
-                    words = words[:-1]
-                elif a == -b: # invert generator
-                    words[a] = inverse_word(words[a])
-                else: #handle slide
-                    A, B = words[abs(a)], words[abs(b)]
-                    if a*b < 0:
-                        B = inverse_word(B)
-                    words[abs(a)] = reduce_word(  A+B if a > 0 else B+A ) 
-
-        return [format_word( w, verbose_form) for w in words[1:]]
-
-    def _word_moves(self):
-        cdef int *c_moves
-        c_moves = fg_get_word_moves(self.c_group_presentation)
-        moves = self.c_word_as_int_list(c_moves)
-        fg_free_relation(c_moves)
-        return moves
-        
-    def generators(self):
-        """
-        Return the letters representing the generators in the presentation.
-        """
-        n = self.num_generators()
-        return [ self.int_to_gen_string(i) for i in range(1, 1+n) ]
-
-    def relators(self, verbose_form = False, as_int_list = False):
-        """
-        Return a list of words representing the relators in the presentation.
-
-        If the optional argument verbose_form is True, then the
-        relator is returned in the form "a*b*a^-1*b^-1" instead of "abAB".  
-        """
-        cdef int n
-        cdef int *relation
-        relation_list = []
-        num_relations = fg_get_num_relations(self.c_group_presentation)
-        for n from 0 <= n < num_relations:
-            relation = fg_get_relation(self.c_group_presentation, n)
-            if as_int_list:
-                word = self.c_word_as_int_list(relation)
-            else:
-                word = format_word(self.c_word_as_string(relation), verbose_form)
-            relation_list.append(word)
-            fg_free_relation(relation)
-        return relation_list
-
-    def meridian(self, int which_cusp=0, as_int_list = False):
-        """
-        Returns a word representing a conjugate of the current
-        meridian for the given cusp.  Guaranteed to commute with the
-        longitude for the same cusp.
-
-        >>> G = Manifold('m125').fundamental_group()
-        >>> G.meridian(0)
-        'aaba'
-        >>> G.meridian(-1)  # The last cusp
-        'baaba'
-        """
-        try:
-            which_cusp = range(self.num_cusps)[which_cusp]
-        except IndexError:
-            raise IndexError('The specified cusp (%s) does not '
-                             'exist.'%which_cusp)
-        if as_int_list:
-            return self.c_word_as_int_list(
-               fg_get_meridian(self.c_group_presentation, which_cusp))
-        else:
-            return self.c_word_as_string(
-               fg_get_meridian(self.c_group_presentation, which_cusp))
-
-    def longitude(self, int which_cusp=0, as_int_list = False):
-        """
-        Returns a word representing a conjugate of the current
-        longitude for the given cusp.  Guaranteed to commute with the
-        meridian for the same cusp.  Note: for Klein bottle cusps,
-        the longitude must be defined carefully.
-
-        >>> G = Manifold('m004').fundamental_group()
-        >>> G.longitude(0)
-        'aBAbABab'
-        >>> G.longitude()   # shortcut for the above.  
-        'aBAbABab'
-        """
-        try:
-            which_cusp = range(self.num_cusps)[which_cusp]
-        except IndexError:
-            raise IndexError('The specified cusp (%s) does not '
-                             'exist.'%which_cusp)
-
-        if as_int_list:
-            return self.c_word_as_int_list(
-               fg_get_longitude(self.c_group_presentation, which_cusp))
-        else:
-            return self.c_word_as_string(
-               fg_get_longitude(self.c_group_presentation, which_cusp))
-
-    def peripheral_curves(self, as_int_list = False):
-        """
-        Returns a list of meridian-longitude pairs for all cusps.
-
-        >>> G = Manifold('m125').fundamental_group()
-        >>> G.peripheral_curves()
-        [('aaba', 'abb'), ('baaba', 'Ba')]
-        """
-        return [ (self.meridian(n, as_int_list),
-                  self.longitude(n, as_int_list))
-                 for n in range(self.num_cusps) ]
-
-    def magma_string(self):
-        """
-        Returns a string which will define this group within MAGMA.
-        """
-        return ('Group<' + ','.join(self.generators()) + '|' +
-                ', '.join(self.relators(verbose_form = True)) + '>')
-
-    def gap_string(self):
-        """
-        Returns a string which will define this group within GAP.
-        """
-        gens = ', '.join(self.generators())
-        gen_names = ', '.join(['"' + x + '"' for x in self.generators()])
-        relators = ', '.join(self.relators(verbose_form = True))
-        assignments = ''.join(
-            ['%s := F.%d; ' % (x, i+1)
-             for (i, x) in enumerate(self.generators())]
-            )
-        return ('CallFuncList(function() local F, %s; '
-                'F := FreeGroup(%s); %s  return F/[%s]; end,[])'
-                % (gens, gen_names, assignments, relators)
-                )
-
-    def _gap_init_(self):
-        return self.gap_string()
-
-    def _magma_init_(self, magma):
-        return self.magma_string()
-
-class FundamentalGroup(CFundamentalGroup):
-    """
-    A FundamentalGroup represents a presentation of the fundamental
-    group of a SnapPea Triangulation.  Group elements are described as
-    words in the generators a,b,..., where the inverse of a is denoted
-    A.  Words are represented by Python strings (and the concatenation
-    operator is named "+", according to Python conventions).
-
-    Instantiate as T.fundamental_group(), where T is a Triangulation.
-
-    Methods:
-        num_generators() --> number of generators
-        num_relators()   --> number of relators
-        generators()     --> list of generators
-        relators()       --> list of relators
-        meridian(n)      --> word representing the meridian on cusp #n
-        longitude(n)     --> word representing the longitude on cusp #n
-    """
-
-if _within_sage:
-    FundamentalGroup.__bases__ += (sage.structure.sage_object.SageObject,)
-
-# Holonomy Groups
-
-cdef C2C(Complex C):
-    return complex(C.real, C.imag)
-
-cdef B2B(Boolean B):
-    return B != 0
-
-cdef class CHolonomyGroup(CFundamentalGroup):
-    def _matrices(self, word):
-        """
-        Returns (M,O,L) where M = SL2C(word), O = O31(word), and L is
-        the complex length.
-        """
-        cdef MoebiusTransformation M 
-        cdef O31Matrix O
-        cdef int *c_word
-        cdef c_FuncResult result
-        word_list = self._word_as_list(word)
-        c_word = self.c_word_from_list(word_list)
-        result = fg_word_to_matrix(self.c_group_presentation, c_word, O, &M)
-        if result == 0:
-            sl2 = matrix([[C2C(M.matrix[0][0]), C2C(M.matrix[0][1])],
-                           [C2C(M.matrix[1][0]), C2C(M.matrix[1][1])]]) 
-            o31 = matrix([
-                [O[0][0], O[0][1], O[0][2], O[0][3]],
-                [O[1][0], O[1][1], O[1][2], O[1][3]],
-                [O[2][0], O[2][1], O[2][2], O[2][3]],
-                [O[3][0], O[3][1], O[3][2], O[3][3]]
-                ])
-            L = C2C(complex_length_mt(&M))
-            return sl2, o31, L
-        else:
-            return None
-
-    def SL2C(self, word):
-        """
-        Return the image of the element represented by the input word
-        under some SL(2,C) representation that lifts the holonomy
-        representation.  Note: the choice of lift is not guaranteed to
-        vary continuously when filling coefficients are changed.
-        """
-        return self._matrices(word)[0]
-
-    def O31(self, word):
-        """
-        Return the image of the element represented by the input word
-        under the holonomy representation, where Isom(H^3) is
-        identified with SO(3,1).
-        """
-        return self._matrices(word)[1]
-
-    def complex_length(self, word):
-        """
-        Return the complex length of the isometry represented by the
-        input word.
-        """
-        return self._matrices(word)[2]
-
-    def _choose_generators_info(self):
-        """
-        Extracts from the bowels of SnapPea the information about the
-        underlying generators of the fundamental group.  Returns a
-        list with one entry for each tetrahedra.
-        """
-        
-        cdef int face0_gen, face1_gen, face2_gen, face3_gen
-        cdef int generator_path, N, i
-        cdef Complex c0, c1, c2, c3
-        ans = []
-        N = get_num_tetrahedra(self.c_triangulation)
-        for i from 0 <= i < N:
-            choose_gen_tetrahedron_info(
-                self.c_triangulation, i, &generator_path,
-                &face0_gen, &face1_gen, &face2_gen, &face3_gen,
-                &c0, &c1, &c2, &c3)
-            ans.append(
-                {'index':i,
-                 'generators':(face0_gen, face1_gen, face2_gen, face3_gen),
-                 'corners': (C2C(c0), C2C(c1), C2C(c2), C2C(c3)),
-                 'generator_path':generator_path
-                 }
-                )
-        return ans
-
-
-class HolonomyGroup(CHolonomyGroup):
-    """
-    A HolonomyGroup is a FundamentalGroup with added structure
-    consisting of a holonomy representation into O(3,1), and an
-    arbitrarily chosen lift of the holonomy representation to SL(2,C).
-    The holonomy is determined by the shapes of the tetrahedra, so a
-    HolonomyGroup is associated to a Manifold, while a Triangulation
-    only has a FundamentalGroup.  Methods are provided to evaluate the
-    representations on a group element.
-
-    A FundamentalGroup represents a presentation of the fundamental
-    group of a SnapPea Triangulation.  Group elements are described as
-    words in the generators a,b,..., where the inverse of a is denoted
-    A.  Words are represented by python strings (and the concatenation
-    operator is named '+', according to Python conventions).
-
-    Instantiate via M.fundamental_group(), where M is a Manifold.
-    """
-
-if _within_sage:
-    HolonomyGroup.__bases__ += (sage.structure.sage_object.SageObject,)
-
-
-# Dirichlet Domains
-
-cdef WEPolyhedron *read_generators_from_file(file_name,
-                                             vertex_epsilon=10.0**-8):
-    DET_ERROR_EPSILON = 10.0**-3
-    
-    data = open(file_name).readlines()
-    if data[0].strip() != '% Generators':
-        raise ValueError('The generator file does not start with '
-                         '"% Generators"')
-    nums = []
-    for line in data[1:]:
-        nums +=  line.split()
-    num_gens = int(nums[0])
-    nums = [float(f) for f in nums[1:]]
-
-    cdef O31Matrix *generators
-    cdef MoebiusTransformation *temp_gens
-    if len(nums) == 16 * num_gens:
-        generators = <O31Matrix *>malloc(num_gens*sizeof(O31Matrix))
-        for i in range(num_gens):
-            for j in range(4):
-                for k in range(4):
-                    generators[i][j][k] =  nums.pop(0)
-    elif len(nums) == 8*num_gens:
-        temp_gens = <MoebiusTransformation *>malloc(
-            num_gens*sizeof(MoebiusTransformation))
-        generators = <O31Matrix *>malloc(num_gens*sizeof(O31Matrix))
-        for i in range(num_gens):
-            temp_gens[i].parity = orientation_preserving
-            for j in range(2):
-                for k in range(2):
-                    temp_gens[i].matrix[j][k].real = nums.pop(0)
-                    temp_gens[i].matrix[j][k].imag = nums.pop(0)
-            #a = C2C(temp_gens[i].matrix[0][0])
-            #b = C2C(temp_gens[i].matrix[0][1])
-            #c = C2C(temp_gens[i].matrix[1][0])
-            #d = C2C(temp_gens[i].matrix[1][1])
-            #print a, b
-            #print c, d 
-            #print a*d - b*c
-        Moebius_array_to_O31_array(temp_gens, generators, num_gens)
-        free(temp_gens)
-    else:
-        raise ValueError('The amount of data given is not consistent '
-                         'with %d O31 or SL2C matrices.' % num_gens)
-
-    if not O31_determinants_OK(generators, num_gens, DET_ERROR_EPSILON):
-        raise ValueError('The data given do not have the '
-                         'right determinants.')
-        
-    cdef WEPolyhedron *dirichlet_domain
-    dirichlet_domain = Dirichlet_from_generators(generators,
-                                                 num_gens,
-                                                 vertex_epsilon,
-                                                 Dirichlet_keep_going,
-                                                 True);
-    return dirichlet_domain
-
-cdef class CDirichletDomain:
-    cdef WEPolyhedron *c_dirichlet_domain
-    cdef c_Triangulation *c_triangulation
-
-    def __cinit__(self, Manifold manifold=None,
-                      vertex_epsilon=10.0**-8,
-                      displacement = [0.0, 0.0, 0.0],
-                      centroid_at_origin=True,
-                      maximize_injectivity_radius=True, generator_file = None):
-        cdef double c_displacement[3]
-
-        if generator_file != None:
-            self.c_dirichlet_domain = read_generators_from_file(
-                generator_file)
-            self.manifold_name = generator_file
-        else:
-            if manifold.c_triangulation is NULL:
-                raise ValueError('The Triangulation is empty.')
-            for n from 0 <= n < 3:
-                c_displacement[n] = displacement[n] 
-            copy_triangulation(manifold.c_triangulation,
-                               &self.c_triangulation)
-            self.c_dirichlet_domain = Dirichlet_with_displacement(
-                self.c_triangulation,
-                c_displacement,
-                vertex_epsilon,
-                centroid_at_origin,
-                Dirichlet_keep_going,
-                maximize_injectivity_radius )
-            if self.c_dirichlet_domain == NULL:
-                raise RuntimeError('The Dirichlet construction failed.')
-            self.manifold_name = manifold.name()
-
-    def __dealloc__(self):
-        if self.c_triangulation != NULL:
-            free_triangulation(self.c_triangulation)
-        if self.c_dirichlet_domain != NULL:
-            free_Dirichlet_domain(self.c_dirichlet_domain)
-
-    def __repr__(self):
-        return '%d finite vertices, %d ideal vertices; %d edges; %d faces'%(
-            self.num_finite_vertices(),
-            self.num_ideal_vertices(),
-            self.num_edges(),
-            self.num_faces(),
-            )
-
-    def num_vertices(self):
-        """
-        Return the number of vertices.
-        """
-        return self.c_dirichlet_domain.num_vertices
-
-    def num_finite_vertices(self):
-        """
-        Return the number of finite (non-ideal) vertices.
-        """
-        return self.c_dirichlet_domain.num_finite_vertices
-
-    def num_ideal_vertices(self):
-        """
-        Return the number of ideal vertices.
-        """
-        return self.c_dirichlet_domain.num_ideal_vertices
-
-    def num_edges(self):
-        """
-        Return the number of edges.
-        """
-        return self.c_dirichlet_domain.num_edges
-
-    def num_faces(self):
-        """
-        Return the number of faces.
-        """
-        return self.c_dirichlet_domain.num_faces
-
-    def in_radius(self):
-        """
-        Return the radius of the largest inscribed sphere.
-        """
-        return self.c_dirichlet_domain.inradius
-
-    def out_radius(self):
-        """
-        Return the radius of the smallest circubscribed sphere.
-        """
-        return self.c_dirichlet_domain.outradius
-
-    def length_spectrum_dicts(self, cutoff_length=1.0,
-                        full_rigor=True,
-                        multiplicities=True,
-                        user_radius=0.0):
-        """
-        Return a list of info objects describing the short
-        geodesics up to the specified cutoff length.  The keys are
-        'length', 'parity', 'topology', and 'multiplicity'.  The
-        length is the complex length; the parity specifies whether
-        orientation is preserved; and topology distinguishes between
-        circles and mirrored intervals.
-        """
-        cdef int num_lengths
-        cdef MultiLength* geodesics
-        length_spectrum(self.c_dirichlet_domain,
-                        cutoff_length,
-                        full_rigor,
-                        multiplicities,
-                        user_radius,
-                        &geodesics,
-                        &num_lengths)
-        spectrum = []
-        for n from 0 <= n < num_lengths:
-            spectrum.append(
-               LengthSpectrumInfo(
-                  length=SnapPyComplex(C2C(geodesics[n].length)),
-                  parity=SnapPyStr(MatrixParity[geodesics[n].parity]),
-                  topology=SnapPyStr(Orbifold1[geodesics[n].topology]),
-                  multiplicity=SnapPyInt(geodesics[n].multiplicity)
-                  )
-               )
-        free_length_spectrum(geodesics)
-        return LengthSpectrum(spectrum)
-
-    def vertex_list(self):
-        """
-        Return a list of the coordinates of the vertices.  These are
-        the three space coordinates of a point in the time=1 slice of
-        Minkowski space.  That is to say, these are the coordinates of
-        the image of the point under projection into the Klein model.
-        """
-        cdef WEVertex *vertex = &self.c_dirichlet_domain.vertex_list_begin
-        vertices = []
-        vertex = vertex.next
-        while vertex != &self.c_dirichlet_domain.vertex_list_end:
-          vertices.append( (vertex.x[1], vertex.x[2], vertex.x[3]) )
-          vertex = vertex.next
-        return vertices
-
-    def face_list(self):
-        """
-        Return a list of faces, each represented as a dictionary with
-        keys 'vertices', 'distance', 'closest', 'hue'.  The distance
-        from the origin is the value for 'distance', and the value for
-        'closest' is the orthogonal projection of the origin to the
-        plane containing the face.  The vertices of each face are
-        listed in clockwise order, as viewed from outside the
-        polyhedron.
-        """
-        cdef WEFace *face = &self.c_dirichlet_domain.face_list_begin
-        cdef WEEdge *edge
-        cdef WEVertex *vertex
-        # WE enums -- see winged_edge.h
-        left, right, tail, tip = 0, 1, 0, 1
-        faces = []
-        face = face.next
-        while face != &self.c_dirichlet_domain.face_list_end:
-            vertices = []
-            edge = face.some_edge
-            while True:
-                # find the vertex at the counter-clockwise end
-                if edge.f[left] == face:
-                    vertex = edge.v[tip]
-                else:
-                    vertex = edge.v[tail]
-                vertices.append( (vertex.x[1], vertex.x[2], vertex.x[3]) )
-                # get the next edge
-                if edge.f[left] == face:
-                    edge = edge.e[tip][left];
-                else:
-                    edge = edge.e[tail][right];
-                if edge == face.some_edge:
-                    break
-            faces.append(
-                {'vertices' : vertices,
-                 'distance' : face.dist,
-                 'closest'  : [face.closest_point[i] for i in range(1,4)],
-                 'hue'      : face.f_class.hue })
-            face = face.next
-        return faces
-
-    def view(self):
-        if PolyhedronViewer:
-            self.viewer = PolyhedronViewer(
-                self.face_list(),
-                title='Dirichlet Domain of %s'%self.manifold_name)
-        else:
-            raise RuntimeError('The PolyhedronViewer class '
-                               'was not imported.')
-
-    def triangulation(self):
-        """
-        Returns the corresponding manifold as computed directly from
-        the Dirichlet domain, regarded as polyhedron with faces
-        identified in pairs.  Only works if this gives a manifold not
-        an orbifold.
-        """
-        cdef c_Triangulation *c_manifold
-        cdef Manifold M
-        c_manifold = Dirichlet_to_triangulation(self.c_dirichlet_domain)
-        if c_manifold is NULL:
-            raise ValueError('The Dirichlet domain could not be '
-                             'triangulated; perhaps this is an '
-                             'orbifold group?')
-        M = Manifold('empty')
-        M.set_c_triangulation(c_manifold)
-        M.set_name(self.manifold_name)
-        return M
-
-    def volume(self):
-        """
-        Returns the approximate volume of the DirichletDomain.
-        Because matrices in O(3,1) tend to accumulate roundoff error,
-        it's hard to get a good bound on the accuracy of the computed
-        volume.  Nevertheless, the kernel computes the best value it
-        can, with the hope that it will aid the user in recognizing
-        manifolds defined by a set of generators.
-        """
-        return self.c_dirichlet_domain.approximate_volume
-    
-
-
-class DirichletDomain(CDirichletDomain):
-    """
-    A DirichletDomain object represents a Dirichlet Domain of 
-    a hyperbolic manifold, typically centered at a point which
-    is a local maximum of injectivity radius.  It will have ideal
-    vertices if the manifold is not closed.
-    
-    Instantiate as M.dirichlet_domain() where M is a Manifold to
-    obtain a Dirichlet Domain centered at a point which maximizes
-    injectivity radius.
-    
-    Other options can be provided to customize the computation, with
-    the default values shown here
-    
-    >>> M = Manifold('m003(3,-4)')
-    >>> M.dirichlet_domain(vertex_epsilon=10.0**-8, displacement = [0.0, 0.0, 0.0], centroid_at_origin=True, maximize_injectivity_radius=True)
-    40 finite vertices, 0 ideal vertices; 60 edges; 22 faces
-
-    You can also create a Dirichlet Domain from a file listing matrix
-    generators for the group, in SnapPea's "% Generator" format, via
-
-       D = DirichletDomain(generator_file='test.gens')
-    """
-    pass
-
-# Cusp Neighborhoods
-
-cdef class CCuspNeighborhood:
-    cdef c_CuspNeighborhoods *c_cusp_neighborhood
-    cdef c_Triangulation *c_triangulation
-    cdef original_indices
-
-    def __cinit__(self, Manifold manifold):
-        if manifold.c_triangulation is NULL:
-            raise ValueError('The Triangulation is empty.')
-        is_complete = manifold.cusp_info('is_complete')
-        self.original_indices = [n for n, c in enumerate(is_complete) if c]
-        copy_triangulation(manifold.c_triangulation,
-                           &self.c_triangulation)
-        self.c_cusp_neighborhood = initialize_cusp_neighborhoods(
-            self.c_triangulation)
-        if self.c_cusp_neighborhood == NULL:
-            raise RuntimeError('The cusp neighborhood construction failed.')
-        self.manifold_name = manifold.name()
-
-    def __dealloc__(self):
-        if self.c_triangulation != NULL:
-            free_triangulation(self.c_triangulation)
-        if self.c_cusp_neighborhood != NULL:
-            free_cusp_neighborhoods(self.c_cusp_neighborhood)
-
-    def __repr__(self):
-        N = self.num_cusps()
-        return 'Cusp Neighborhood with %d cusp%s'%(
-            N, N != 1 and 's' or '')
-
-    def manifold(self):
-        """
-        Return a Manifold built from the current canonical triangulation.
-        """
-        cdef c_Triangulation *c_triangulation
-        cdef Manifold M
-
-        copy_triangulation(self.c_cusp_neighborhood.its_triangulation,
-                           &c_triangulation)
-        M = Manifold('empty')
-        M.set_c_triangulation(c_triangulation)
-        M.set_name(self.manifold_name + '_canonical')
-        return M
-
-    def original_index(self, which_cusp):
-        """
-        Returns the index by which the Manifold identifies this cusp.
-        """
-        return self.original_indices[which_cusp]
-
-    def check_index(self, which_cusp):
-        """
-        Raises an IndexError if the cusp index is invalid.
-        """
-        N = int(which_cusp)
-        if 0 <= N < self.num_cusps():
-            return N
-        else:
-            raise IndexError('The specified cusp (%s) does not '
-                             'exist.'%which_cusp)
-        
-    def num_cusps(self):
-        """
-        Return the number of cusps.
-        """
-        return get_num_cusp_neighborhoods(self.c_cusp_neighborhood)
-
-    def topology(self, which_cusp = 0):
-        """
-        Return the topological type of the specified cusp.
-        """
-        N = self.check_index(which_cusp)
-        topology = get_cusp_neighborhood_topology(self.c_cusp_neighborhood,N)
-        return CuspTopology[topology]
-
-    def get_displacement(self, which_cusp = 0):
-        """
-        Return the displacement of the horospherical boundary of the
-        specified cusp. The displacement is the hyperbolic distance
-        that the horospherical boundary has been displaced from its
-        "home" position, at which the area of the boundary is
-        3sqrt(3)/8.  (The translates of all of the horospheres are
-        guaranteed to be pairwise disjoint when each cusp has
-        displacement 0.)
-        """
-        N = self.check_index(which_cusp)
-        return get_cusp_neighborhood_displacement(self.c_cusp_neighborhood, N)
-
-    def set_displacement(self, new_displacement, which_cusp=0):
-        """
-        Set the displacement of the specified cusp.
-        """
-        N = self.check_index(which_cusp)
-        set_cusp_neighborhood_displacement(self.c_cusp_neighborhood,
-                                           N, new_displacement)
-
-    def stopping_displacement(self, which_cusp=0):
-        """
-        Return the displacement at which the specified cusp
-        neighborhood bumps into itself or another cusp neighborhood.
-        (Assumes the other displacements are fixed.)
-        """
-        return get_cusp_neighborhood_stopping_displacement(
-            self.c_cusp_neighborhood, which_cusp)
-
-    def stopper(self, which_cusp):
-        """
-        Return the index of the cusp which will be the first one that
-        the specified cusp neighborhood bumps into.
-        (Assumes the other displacements are fixed.)
-        """
-        return get_cusp_neighborhood_stopper_cusp_index(
-            self.c_cusp_neighborhood, which_cusp)
-
-    def reach(self, which_cusp=0):
-        """
-        Return the displacement at which the specified cusp
-        neighborhood bumps into itself.  (This is twice the
-        distance between nearest horoball lifts.)
-        """
-        return get_cusp_neighborhood_reach(
-            self.c_cusp_neighborhood, which_cusp)
-
-    def max_reach(self):
-        """
-        Return the maximum reach over all cusps.
-        """
-        return get_cusp_neighborhood_max_reach(
-            self.c_cusp_neighborhood)
-
-    def get_tie(self, which_cusp):
-        """
-        Return True if the specified cusp is a member of the tied group. 
-        The displacements of the tied cusps are all the same.        
-        """
-        N = self.check_index(which_cusp)
-        return get_cusp_neighborhood_tie(self.c_cusp_neighborhood, N)
-
-    def set_tie(self, which_cusp, new_tie):
-        """
-        Mark the specified cusp as a member of the tied group. 
-        """
-        N = self.check_index(which_cusp)
-        set_cusp_neighborhood_tie(self.c_cusp_neighborhood, N, new_tie)
-
-    def volume(self, which_cusp=0):
-        """
-        Return the volume of the horoball neighborhood of the specified
-        cusp.
-        """
-        N = self.check_index(which_cusp)
-        return get_cusp_neighborhood_cusp_volume(self.c_cusp_neighborhood, N)
-    
-    def translations(self, which_cusp=0):
-        """
-        Return the (complex) Euclidean translations of the meridian
-        and longitude of the specified cusp.
-        """
-        cdef Complex meridian
-        cdef Complex longitude
-        N = self.check_index(which_cusp)
-        get_cusp_neighborhood_translations(self.c_cusp_neighborhood,
-                                           N,
-                                           &meridian,
-                                           &longitude)
-        return C2C(meridian), C2C(longitude)
-
-    def horoballs(self, cutoff=0.1, which_cusp=0, full_list=True):
-        """
-        Return a list of dictionaries describing the horoballs with
-        height at least cutoff.  The keys are 'center', 'radius', 'index'.
-        """
-        cdef CuspNbhdHoroballList* list
-        cdef CuspNbhdHoroball ball
-        list = get_cusp_neighborhood_horoballs(self.c_cusp_neighborhood,
-                                                which_cusp,
-                                                full_list,
-                                                cutoff)
-        if list == NULL:
-            raise RuntimeError('The horoball construction failed.')
-        result = []
-        for n from 0 <= n < list.num_horoballs:
-            ball = list.horoball[n]
-            dict = {'center' : C2C(ball.center),
-                    'radius' : ball.radius,
-                    'index'  : ball.cusp_index}
-            result.append(dict)
-        free_cusp_neighborhood_horoball_list(list)
-        return result
-
-    def Ford_domain(self, which_cusp=0):
-        """
-        Return a list of pairs of complex numbers describing the
-        endpoins of the segments obtained by projecting the edges of
-        the Ford domain to the xy-plane in the upper half space model.
-        """
-        cdef CuspNbhdSegmentList* list
-        cdef CuspNbhdSegment segment
-        list = get_cusp_neighborhood_Ford_domain(self.c_cusp_neighborhood,
-                                                 which_cusp)
-        if list == NULL:
-            raise RuntimeError('The Ford domain construction failed.')
-        result = []
-        for n from 0 <= n < list.num_segments:
-            segment = list.segment[n]
-            pair = ( C2C(segment.endpoint[0]), C2C(segment.endpoint[1]) )
-            result.append(pair)
-        free_cusp_neighborhood_segment_list(list)
-        return result
-
-    def triangulation(self, which_cusp=0):
-        """
-        Return a list of dictionaries describing the endpoints of the
-        segments obtained by projecting the edges of the triangulation
-        dual to the Ford domain into the xy-plane in the upper half
-        space model.  The keys are 'endpoints' and 'indices'.
-        """
-        cdef CuspNbhdSegmentList* list
-        cdef CuspNbhdSegment segment
-        list = get_cusp_neighborhood_triangulation(self.c_cusp_neighborhood,
-                                                   which_cusp)
-        if list == NULL:
-            raise RuntimeError('The triangulation construction failed.')
-        result = []
-        for n from 0 <= n < list.num_segments:
-            segment = list.segment[n]
-            endpoints = ( C2C(segment.endpoint[0]), C2C(segment.endpoint[1]) )
-            indices = (segment.start_index,
-                       segment.middle_index,
-                       segment.end_index)
-            result.append({'endpoints' : endpoints, 'indices' : indices})
-        free_cusp_neighborhood_segment_list(list)
-        return result
-
-    def view(self, which_cusp=0, cutoff=None):
-        """
-        Create a 3D picture of the horoball packing.  One can specify
-        which cusp to put at infinity and how large of horoballs to
-        look at, e.g.
-
-        >>> M = Manifold('m125')
-        >>> C = M.cusp_neighborhood()
-        >>> C.view(which_cusp = 1, cutoff=0.2)
-        """
-        if HoroballViewer:
-            self.viewer = HoroballViewer(
-                self, which_cusp=which_cusp, cutoff=cutoff,
-                title='Cusp neighborhood #%s of %s'%(
-                    which_cusp,
-                    self.manifold_name
-                    ))
-        else:
-            raise RuntimeError('The HoroballViewer class was not imported.')
-        
-class CuspNeighborhood(CCuspNeighborhood):
-    """
-    A CuspNeighborhood object represents an equivariant collection of
-    disjoint horoballs that project to cusp neighborhoods.
-
-    Instantiate as M.cusp_neighborhood()
-    """
-    pass
-
-#  Symmetry_group
-
-cdef class SymmetryGroup:
-    """
-    A SymmetryGroup is a group of self-isometries of hyperbolic
-    3-manifold.  Instantiate as follows:
-
-    >>> M = Manifold('m004')
-    >>> M.symmetry_group()
-    D4
-    """
-    cdef c_SymmetryGroup *c_symmetry_group
-    cdef readonly _is_full_group
-    cdef readonly _owns_c_symmetry_group
-    
-    def __cinit__(self, is_full_group, owns_c_symmetry_group):
-        self.c_symmetry_group = NULL 
-        self._is_full_group = is_full_group
-        self._owns_c_symmetry_group = owns_c_symmetry_group
-
-    def __dealloc__(self):
-        if self._owns_c_symmetry_group:
-            free_symmetry_group(self.c_symmetry_group)
-
-    cdef _set_c_symmetry_group(self, c_SymmetryGroup * c_symmetry_group):
-        if c_symmetry_group is NULL:
-            raise ValueError('You tried to create an *empty* SymmetryGroup.')
-        self.c_symmetry_group = c_symmetry_group
-
-    def is_full_group(self):
-        """
-        Return whether the full symmetry group has been found.
-
-        >>> S = Manifold('m004').symmetry_group()
-        >>> S.is_full_group()
-        True
-        """
-        return self._is_full_group
-
-    def __repr__(self):
-        if self.is_full_group():
-            thePretext = ''
-        elif self.order() == 1:
-            return 'unknown'
-        else:
-            thePretext = 'at least '
-        if self.is_abelian():
-            theText = repr(self.abelian_description())
-        elif self.is_dihedral():
-            theText = 'D%d'%(self.order()//2)
-        elif self.is_polyhedral():
-            theText = self.polyhedral_description()
-        elif self.is_S5():
-            theText = 'S5'
-        elif self.is_direct_product():
-            theText =     '%s x %s' % self.direct_product_description()
-        else:
-            theText = 'nonabelian group of order %d'%self.order()
-        
-        return thePretext + theText
-    
-    def order(self):
-        """
-        Return the order of the symmetry group
-
-        >>> S = Manifold('s000').symmetry_group()
-        >>> S.order()
-        4
-        """
-        return symmetry_group_order(self.c_symmetry_group)
-    
-    def is_abelian(self):
-        """
-        Return whether the symmetry group is abelian.
-
-        >>> S = Manifold('m004').symmetry_group()
-        >>> S.is_abelian()
-        False
-        """
-        cdef c_AbelianGroup* abelian_description = NULL
-        ans = B2B(symmetry_group_is_abelian(
-                self.c_symmetry_group, &abelian_description))
-        return ans
-
-    def abelian_description(self):
-        """
-        If the symmetry group is abelian, return it as an AbelianGroup
-
-        >>> S = Manifold('v3379').symmetry_group()
-        >>> S.abelian_description()
-        Z/2 + Z/2 + Z/2
-        """
-        cdef c_AbelianGroup* A
-        cdef int n
-        is_abelian = B2B(symmetry_group_is_abelian(self.c_symmetry_group, &A))
-        if not is_abelian:
-            raise ValueError('The symmetry group is not abelian.')
-
-        coeffs = []
-        for n from 0 <= n < A.num_torsion_coefficients:
-                coeffs.append(A.torsion_coefficients[n])
-
-        # Don't need to free A as it is attached to the symmetry group object
-        return AbelianGroup(elementary_divisors=coeffs)
-            
-    
-    def is_dihedral(self):
-        """
-        Return whether the symmetry group is dihedral.
-        
-        >>> S = Manifold('m004').symmetry_group()
-        >>> S.is_dihedral()
-        True
-        """
-        return B2B(symmetry_group_is_dihedral(self.c_symmetry_group))
-    
-    def is_polyhedral(self):
-        """
-        Returns whether the symmetry group is a (possibly binary)
-        polyhedral group.
-        """
-        return B2B(symmetry_group_is_polyhedral(self.c_symmetry_group,
-                                                NULL, NULL, NULL, NULL))
-    
-    def polyhedral_description(self):
-        """
-        If the symmetry group is a (possibly binary)
-        polyhedral group, return a description of it.  
-        """
-        cdef Boolean is_binary_group
-        cdef int p,q,r
-        
-        if not self.is_polyhedral():
-            raise ValueError('The symmetry group is not polyhedral.')
-
-        symmetry_group_is_polyhedral(self.c_symmetry_group,
-                                     &is_binary_group, &p, &q, &r)
-
-        assert p == 2
-
-        if q == 2:
-            assert(is_binary_group)
-            name = 'binary dihedral group <2,2,%d>' % r
-        elif q== 3:
-            name = 'binary ' if is_binary_group else ''
-            name += {3: 'tetrahedral group',
-                     4: 'octahedral group',
-                     5: 'icosohedral group'}[r]
-
-        return name 
-    
-    def is_S5(self):
-        """
-        Returns whether the group is the symmetric group on five things.  
-        """
-        return B2B(symmetry_group_is_S5(self.c_symmetry_group))
-    
-    def is_direct_product(self):
-        """
-        Return whether the SymmetryGroup is a nontrivial direct
-        product with at least one nonabelian factor.  
-        
-        >>> S = Manifold('s960').symmetry_group()
-        >>> S.is_direct_product()
-        True
-        >>> S
-        Z/4 x D3
-        """
-        return B2B(symmetry_group_is_direct_product(self.c_symmetry_group))
-    
-    def direct_product_description(self):
-        """
-        If the SymmetryGroup is a nontrivial direct product with at
-        least one nonabelian factor, return a pair of SymmetryGroups
-        consisting of the (two) factors.
-
-        >>> S = Manifold('s960').symmetry_group()
-        >>> S.direct_product_description()
-        (Z/4, D3)
-        """
-        if not self.is_direct_product():
-            raise ValueError('The symmetry group is not a nontrivial, '
-                             'nonabelian direct product.')
-
-        cdef c_SymmetryGroup* c_factor_0
-        cdef c_SymmetryGroup* c_factor_1
-        cdef SymmetryGroup factor_0
-        cdef SymmetryGroup factor_1
-        
-        c_factor_0 = get_symmetry_group_factor(self.c_symmetry_group, 0)
-        c_factor_1 = get_symmetry_group_factor(self.c_symmetry_group, 1)
-        
-        factor_0 = SymmetryGroup(True, False)
-        factor_1 = SymmetryGroup(True, False)
-        factor_0._set_c_symmetry_group(c_factor_0)
-        factor_1._set_c_symmetry_group(c_factor_1)
-        return (factor_0, factor_1)
-    
-    def is_amphicheiral(self):
-        """
-        Return whether the manifold has an orientation reversing symmetry.
-
-        >>> S = Manifold('m004').symmetry_group()
-        >>> S.is_amphicheiral()
-        True
-        """        
-        return B2B(symmetry_group_is_amphicheiral(self.c_symmetry_group))
-    
-    def is_invertible_knot(self):
-        """
-        Return whether a one-cusped has a symmetry that acts on the
-        cusp via the matrix -I.
-
-        >>> S = Manifold('m015').symmetry_group()
-        >>> S.is_invertible_knot()
-        True
-        """
-        return B2B(symmetry_group_invertible_knot(self.c_symmetry_group))
-        
-    def commutator_subgroup(self):
-        """
-        Return the commutator subgroup of the SymmetryGroup
-
-        >>> S = Manifold('m004').symmetry_group()
-        >>> S
-        D4
-        >>> S.commutator_subgroup()
-        Z/2
-        """
-        cdef c_SymmetryGroup* c_comm_subgroup
-        cdef SymmetryGroup comm_subgroup
-
-        c_comm_subgroup = get_commutator_subgroup(self.c_symmetry_group)
-        comm_subgroup = SymmetryGroup(self.is_full_group(), True)
-        comm_subgroup._set_c_symmetry_group(c_comm_subgroup)
-        return comm_subgroup
-
-    def abelianization(self):
-        """
-        Return the abelianization of the symmetry group
-
-        >>> S = Manifold('m004').symmetry_group()
-        >>> S.abelianization()
-        Z/2 + Z/2
-        """
-        
-        if not self.is_full_group():
-            raise ValueError('The full symmetry group is not known.')
-
-        cdef c_SymmetryGroup* c_abelianization
-        cdef SymmetryGroup abelianization
-
-        c_abelianization = get_abelianization(self.c_symmetry_group)
-        abelianization = SymmetryGroup(self.is_full_group(), True)
-        abelianization._set_c_symmetry_group(c_abelianization)
-        return abelianization.abelian_description()
-
-    def center(self):
-        """
-        Return the center of the symmetry group
-
-        >>> S = Manifold('m004').symmetry_group()
-        >>> S.center()
-        Z/2
-        """
-        
-        if not self.is_full_group():
-            raise ValueError('The full symmetry group not known.')
-
-        cdef c_SymmetryGroup* c_center
-        cdef SymmetryGroup center
-
-        c_center = get_center(self.c_symmetry_group)
-        center = SymmetryGroup(self.is_full_group(), True)
-        center._set_c_symmetry_group(c_center)
-        return center.abelian_description()
-
-    def multiply_elements(self, i, j):
-        """
-        Returns the product of group elements i and j.  The convention
-        is that products of symmetries read right to left.  That is,
-        the composition (symmetry[i] o symmetry[j]) acts by first
-        doing symmetry[j], then symmetry[i].
-
-        >>> S = Manifold('m004').symmetry_group()
-        >>> S.multiply_elements(2, 3)
-        1
-        """
-        cdef int prod
-        order = self.order()
-        for x in [i,j]:
-            if not (0 <= x < order):
-                raise ValueError('The symmetry group has only %d '
-                                 'elements.' % order)
-
-        return symmetry_group_product(self.c_symmetry_group, i, j)
-
-    def isometries(self):
-        """
-        Return a detailed list of all the isometries in the symmetry group.
-
-        >>> S = Manifold('s959').symmetry_group()
-        >>> isoms = S.isometries()
-        >>> isoms[8]
-        0 -> 1   1 -> 0 
-        [-1 -1]  [ 0  1]
-        [ 1  0]  [-1 -1]
-        Does not extend to link
-        """
-        cdef IsometryList *isometries
-
-        isometries = get_symmetry_list(self.c_symmetry_group)
-        ans = IsometryListToIsometries(isometries)
-        return ans
-
-# get_triangulation
-
-split_filling_info = re.compile('(.*?)((?:\([0-9 .+-]+,[0-9 .+-]+\))*$)')
-is_census_manifold = re.compile('([msvtxy])([0-9]+)$')
-is_torus_bundle = re.compile('b([+-no])([+-])([lLrR]+)$')
-is_knot_complement = re.compile('([0-9]+_[0-9]+)$')
-is_link_complement1_pat = '(?P<crossings>[0-9]+)[\^](?P<components>[0-9]+)[_](?P<index>[0-9]+)$'
-is_link_complement2_pat = '(?P<crossings>[0-9]+)[_](?P<index>[0-9]+)[\^](?P<components>[0-9]+)$'
-is_link_complement3_pat = '[lL](?P<components>[0-9]{1})(?P<crossings>[0-9]{2})(?P<index>[0-9]+)$'
-is_link_complement1 = re.compile(is_link_complement1_pat)
-is_link_complement2 = re.compile(is_link_complement2_pat)
-is_link_complement3 = re.compile(is_link_complement3_pat)
-rolfsen_link_regexs = [is_link_complement1, is_link_complement2, is_link_complement3]
-is_HT_knot = re.compile('(?P<crossings>[0-9]+)(?P<alternation>[an])(?P<index>[0-9]+)$')
-is_HT_link = re.compile('[KL][0-9]+[an]([0-9]+)$')
-is_braid_complement = re.compile('[Bb]raid[:]?(\[[0-9, \-]+\])$')
-is_int_DT_exterior = re.compile('DT[:]? *(\[[0-9, \-\(\)]+\](?: *, *\[[01, ]+\])?)$')
-is_alpha_DT_exterior = re.compile('DT[:\[] *([a-zA-Z]+(?:\.[01]+)?)[\]]?$')
-is_census_knot = re.compile('[kK][2-7]_([0-9]+)$')
-twister_word = '\[*([abcABC_\d!*]*|[abcABC_\d!,]*)\]*'
-is_twister_bundle = re.compile('Bundle\(S_\{(\d+),(\d+)\},'+twister_word+'\)')
-is_twister_splitting = re.compile('Splitting\(S_\{(\d+),(\d+)\},'+twister_word+','+twister_word+'\)')
-
-
-def bundle_from_string(desc):
-    desc = desc.replace(' ', '')
-    m = is_twister_bundle.match(desc)
-    if m:
-        g, n, monodromy = m.groups()
-        g, n = int(g), int(n)
-        monodromy = monodromy.replace(',', '*').replace('_', '')
-        surface = twister.Surface( (g, n) )
-        return surface.bundle(monodromy, return_type='triangulation')
-    
-def splitting_from_string(desc):
-    desc = desc.replace(' ', '')
-    m = is_twister_splitting.match(desc)
-    if m:
-        g, n, gluing, handles = m.groups()
-        g, n = int(g), int(n)
-        gluing = gluing.replace(',', '*').replace('_', '')
-        handles = handles.replace(',', '*').replace('_', '')
-        surface = twister.Surface( (g, n) )        
-        return surface.splitting(gluing, handles, return_type='triangulation')
-
-#Orientability.orientable = 0
-rev_spec_dict = {(5, 0) : 'm',
-                 (5, 1) : 'm',
-                 (6, 0) : 's',
-                 (7, 0) : 'v',
-                 (6, 1) : 'x',
-                 (7, 1) : 'y'}
-
-triangulation_help =  """ 
-    A %s is specified by a string, according to the
-    conventions detailed in its docstring.  
-    """
-
-cdef c_Triangulation* triangulation_from_bytes(bytestring) except ? NULL:
-    cdef c_Triangulation* c_triangulation = NULL
-    cdef TerseTriangulation c_terse
-    cdef int N=0, n=0, m=1
-    byteseq = bytearray(bytestring)
-    c_terse.num_tetrahedra = N = byteseq[0]
-    c_terse.glues_to_old_tet = <Boolean*>malloc(2*N*sizeof(Boolean))
-    c_terse.which_old_tet = <int*>malloc((N+1)*sizeof(int))
-    c_terse.which_gluing = <Permutation*>malloc((N+1)*sizeof(Permutation))
-    bit = 0
-    for n from 0 <= n < 2*N:
-        if byteseq[m] & (1 << bit):
-            c_terse.glues_to_old_tet[n] = 1
-        else:
-            c_terse.glues_to_old_tet[n] = 0
-        bit += 1
-        if bit%8 == 0:
-            m += 1
-            bit = 0
-    if bit:
-        m += 1
-    for n from 0 <= n < 1 + N:
-        c_terse.which_old_tet[n] = int(byteseq[m])
-        m += 1
-    for n from 0 <= n < 1 + N:
-        c_terse.which_gluing[n] = int(byteseq[m])
-        m += 1
-    c_triangulation = terse_to_tri(&c_terse)
-    free(c_terse.glues_to_old_tet)
-    free(c_terse.which_old_tet)
-    free(c_terse.which_gluing)
-    return c_triangulation
-        
-cdef int set_cusps(c_Triangulation* c_triangulation, fillings) except -1:
-    if c_triangulation == NULL:
-        return 0
-    if len(fillings) > 0:
-        num_cusps = get_num_cusps(c_triangulation) 
-        if len(fillings) > num_cusps:
-            raise ValueError('The number of fillings specified exceeds '
-                             'the number of cusps.')
-        for i in range(len(fillings)):
-            meridian, longitude = fillings[i]
-            is_complete = (meridian == 0 and longitude == 0)
-            set_cusp_info(c_triangulation, i,
-                          is_complete, meridian, longitude)
-    return 0
-
-# Testing code for get_triangulation
-def get_triangulation_tester():
-    """
-    >>> get_triangulation_tester()
-    L13n9331(0,0)(0,0)(0,0) 16.64369585 Z + Z + Z
-    m003(0,0) 2.02988321 Z/5 + Z
-    m004(0,0) 2.02988321 Z
-    v1205(2,3) 4.70744340 Z/40
-    x012(0,0)(0,0) 3.54972978 Z/2 + Z
-    y123(0,0) 5.02755480 Z
-    L13n9331(3,4)(2,3)(2,1) 14.60215339 Z/53
-    K7_1(0,0) 3.57388254 Z
-    6_1(0,0) 3.16396323 Z
-    5^2_1(3,4)(1,-2) 2.73300075 Z/3
-    8^3_3(0,0)(0,0)(0,0) 8.96736085 Z + Z + Z
-    4_1(0,0) 2.02988321 Z
-    12n123(0,0) 18.15036328 Z
-    16n1235(0,0) 21.29383093 Z
-    b++RL(0,0) 2.02988321 Z
-    b-+RRL(0,0) 2.40690959 Z/3 + Z
-    b+-RL(0,0) 2.02988321 Z/5 + Z
-    b--RRL(0,0) 2.40690959 Z/3 + Z
-    Braid:[1, 2, -1, -2](0,0)(0,0) 4.05976643 Z + Z
-    DT:[(8, 10, -14), (2, 6, 20), (-4, 22, 24, 12, 26, 18, 16)](0,0)(0,0)(0,0) 16.64369585 Z + Z + Z
-    DT[4,6,2](0,0) 0.00000000 Z
-    DT[mcccgdeGacjBklfmih](0,0)(0,0)(0,0) 16.64369585 Z + Z + Z
-    DT:mcccgdeGacjBklfmih(0,0)(0,0)(0,0) 16.64369585 Z + Z + Z
-    a0*B1(0,0) 2.02988321 Z
-    b1*A0 a0*B1(1,0) 0.00000000 Z/2
-    L13n9331(0,0)(0,0)(0,0) Z + Z + Z
-    m003(0,0) Z/5 + Z
-    m004(0,0) Z
-    v1205(2,3) Z/40
-    x012(0,0)(0,0) Z/2 + Z
-    y123(0,0) Z
-    L13n9331(3,4)(2,3)(2,1) Z/53
-    K7_1(0,0) Z
-    6_1(0,0) Z
-    5^2_1(3,4)(1,-2) Z/3
-    8^3_3(0,0)(0,0)(0,0) Z + Z + Z
-    4_1(0,0) Z
-    12n123(0,0) Z
-    16n1235(0,0) Z
-    b++RL(0,0) Z
-    b-+RRL(0,0) Z/3 + Z
-    b+-RL(0,0) Z/5 + Z
-    b--RRL(0,0) Z/3 + Z
-    Braid:[1, 2, -1, -2](0,0)(0,0) Z + Z
-    DT:[(8, 10, -14), (2, 6, 20), (-4, 22, 24, 12, 26, 18, 16)](0,0)(0,0)(0,0) Z + Z + Z
-    DT[4,6,2](0,0) Z
-    DT[mcccgdeGacjBklfmih](0,0)(0,0)(0,0) Z + Z + Z
-    DT:mcccgdeGacjBklfmih(0,0)(0,0)(0,0) Z + Z + Z
-    a0*B1(0,0) Z
-    b1*A0 a0*B1(1,0) Z/2
-    """
-
-    M = database.HTLinkExteriors['L13n9331']
-    specs = [M._to_string(), 'm003', 'm004', 'v1205(2,3)', 'x012', 'y123',
-         'L13n9331(3,4)(2,3)(2,1)', 'K7_1', '6_1',
-         '5^2_1(3,4)(1,-2)', '8_3^3', 'L104001', '12n123', '16n1235',
-         'b++RL', 'b-+RRL', 'b+-RL', 'b--RRL',
-         'Braid[1,2,-1,-2]', 'DT:'+repr(M.DT_code()), 'DT[4,6,2]',
-         'DT['+M.DT_code(alpha=True) + ']',
-         'DT:'+M.DT_code(alpha=True),
-         'Bundle(S_{1,1}, [a0, B1])', 'Splitting(S_{1,0}, [b1, A0], [a0,B1])',
-         ]
-
-    for spec in specs:
-        M = Manifold(spec)
-        vol = M.volume()
-        if abs(vol) < 0.1:
-            vol = SnapPyFloat(0)
-        print M, vol, M.homology()
-
-    for spec in specs:
-        M = Triangulation(spec)
-        print M, M.homology()
-
-# Support for Hoste-Thistethwaite tables
-
-# These dictionaries are used in accessing the tables.  The key is the
-# number of crossings; the value is the number of knots with that many
-# crossings.
-
-Alternating_numbers = { 3:1, 4:1, 5:2, 6:3, 7:7, 8:18, 9:41, 10:123, 11:367,
-                        12:1288, 13:4878, 14:19536, 15:85263, 16:379799 }
-
-Nonalternating_numbers = { 8:3, 9:8, 10:42, 11:185, 12:888, 13:5110,
-                           14:27436, 15:168030, 16:1008906 }
-
-Alternating_offsets = {}
-offset = 0
-for i in range(3,17):
-    Alternating_offsets[i] = offset
-    offset +=  Alternating_numbers[i]
-Num_Alternating = offset
-
-Nonalternating_offsets = {}
-offset = 0
-for i in range(8,17):
-    Nonalternating_offsets[i] = offset
-    offset += Nonalternating_numbers[i]
-Num_Nonalternating = offset
-
-def extract_HT_knot(record, crossings, alternation):
-    DT=[]
-    size = (1+crossings)//2
-    for byte in record[:size]:
-        first_nybble = (byte & 0xf0) >> 4
-        if first_nybble == 0: first_nybble = 16
-        DT.append(2*first_nybble)
-        second_nybble = byte & 0x0f
-        if second_nybble == 0: second_nybble = 16
-        DT.append(2*second_nybble)
-    if alternation == 'n':
-        signs = record[-2]<<8 | record[-1]
-        mask = 0x8000
-        for i in range(crossings):
-            if (signs & (mask >> i)) == 0:
-                DT[i] = -DT[i]
-    return DT[:crossings]
-
-def get_HT_knot_DT(crossings, alternation, index):
-    size = (1 + crossings)//2
-    index -= 1
-    if ( alternation == 'a'
-         and crossings in Alternating_numbers.keys()
-         and 0 <= index < Alternating_numbers[crossings] ):
-        offset = 8*(Alternating_offsets[crossings] +  index)
-        Alternating_table.seek(offset)
-        data = Alternating_table.read(size)
-        record = struct.unpack('%dB'%size, data)
-    elif ( alternation == 'n'
-         and crossings in Nonalternating_numbers.keys()
-         and 0 <= index < Nonalternating_numbers[crossings] ):
-        offset = 10*(Nonalternating_offsets[crossings] +  index)
-        Nonalternating_table.seek(offset)
-        data = Nonalternating_table.read(size+2)
-        record = struct.unpack('%dB'%(size+2), data)
-    else:
-        raise ValueError('You have specified a Hoste-Thistlethwaite '
-                         'knot with an \n'
-                         'inappropriate index or number of crossings.')
-
-    DT = extract_HT_knot(record, crossings, alternation)
-    return DT
-
-def get_HT_knot_by_index(alternation, index):
-    DT=[]
-    crossings = 16
-    if alternation == 'a':
-        for i in range(3,17):
-            if Alternating_offsets[i] > index:
-                crossings = i-1
-                break
-        index_within_crossings = index - Alternating_offsets[crossings]
-    elif alternation == 'n':
-        for i in range(8,17):
-            if Nonalternating_offsets[i] > index:
-                crossings = i-1
-                break
-        index_within_crossings = index - Nonalternating_offsets[crossings]
-    name = '%d'%crossings + alternation + '%d'%(index_within_crossings + 1)
-    return Manifold(name)
-
-#   Iterators
-
-class Census:
-    """
-    Base class for manifold Iterators/Sequences.
-    """
-    # subclasses redefine this
-    length = 0
-
-    def __init__(self, indices=(0,0,0)):
-        myslice = slice(*indices)
-        self.start, self.stop, self.step = myslice.indices(self.length)
-        self.index = self.start
-
-    def __iter__(self):
-        return self
-
-    def __contains__(self, item):
-        raise NotImplementedError("This census does not support manifold lookup")
-
-    def next(self):
-        if self.index >= self.stop:
-            raise StopIteration
-        self.index = self.index + self.step
-        return self[self.index-self.step]
-
-    __next__ = next
-
-    def __len__(self):
-        return self.length
-    
-    # subclasses override this
-    def __getitem__(self, n):
-        pass
-
-#  Cusped Census
-
-Orientable_lengths = (301, 962, 3552, 12846, 301+962+3552+12846)
-Nonorientable_lengths = (114, 259, 887, 114+259+887) 
-
-five_tet_orientable = (
-   3, 4, 6, 7, 9, 10, 11, 15, 16, 17, 19, 22, 23, 26, 27, 29, 30, 32, 33,
-   34, 35, 36, 37, 38, 39, 40, 43, 44, 45, 46, 47, 49, 52, 53, 54, 55, 58,
-   59, 60, 61, 62, 64, 66, 67, 69, 70, 71, 72, 73, 74, 76, 77, 78, 79, 80,
-   81, 82, 83, 84, 85, 87, 89, 90, 93, 94, 95, 96, 98, 99, 100, 102, 103,
-   104, 105, 106, 108, 110, 111, 112, 113, 115, 116, 117, 118, 119, 120,
-   121, 122, 123, 125, 129, 130, 135, 136, 137, 139, 140, 141, 142, 143,
-   144, 145, 146, 147, 148, 149, 150, 151, 154, 155, 157, 159, 160, 161,
-   162, 163, 164, 165, 166, 167, 168, 169, 170, 171, 172, 173, 175, 178,
-   179, 180, 181, 182, 183, 184, 185, 186, 188, 189, 190, 191, 192, 193,
-   194, 195, 196, 197, 198, 199, 200, 201, 202, 203, 206, 207, 208, 209,
-   210, 211, 212, 213, 214, 215, 216, 217, 218, 219, 220, 221, 222, 223,
-   224, 225, 227, 228, 229, 230, 231, 232, 233, 234, 235, 236, 238, 239,
-   240, 241, 242, 243, 244, 246, 247, 248, 249, 250, 251, 252, 253, 255,
-   256, 257, 258, 259, 260, 261, 262, 263, 266, 267, 269, 270, 271, 272,
-   273, 275, 276, 277, 278, 279, 280, 281, 282, 284, 285, 286, 287, 288,
-   289, 290, 291, 292, 293, 294, 295, 296, 297, 299, 300, 302, 303, 304,
-   305, 306, 307, 310, 312, 316, 318, 319, 320, 322, 326, 328, 329, 335,
-   336, 337, 338, 339, 340, 342, 343, 345, 346, 349, 350, 351, 352, 356,
-   357, 358, 359, 360, 361, 363, 364, 366, 367, 368, 369, 370, 371, 372,
-   373, 374, 376, 378, 385, 388, 389, 390, 391, 392, 393, 395, 397, 400,
-   401, 402, 403, 410, 412)
-
-five_tet_nonorientable = (
-   0, 1, 2, 5, 8, 12, 13, 14, 18, 20, 21, 24, 25, 28, 31, 41, 42, 48, 50,
-   51, 56, 57, 63, 65, 68, 75, 86, 88, 91, 92, 97, 101, 107, 109, 114, 124,
-   126, 127, 128, 131, 132, 133, 134, 138, 152, 153, 156, 158, 174, 176,
-   177, 187, 204, 205, 226, 237, 245, 254, 264, 265, 268, 274, 283, 298,
-   301, 308, 309, 311, 313, 314, 315, 317, 321, 323, 324, 325, 327, 330,
-   331, 332, 333, 334, 341, 344, 347, 348, 353, 354, 355, 362, 365, 375,
-   377, 379, 380, 381, 382, 383, 384, 386, 387, 394, 396, 398, 399, 404,
-   405, 406, 407, 408, 409, 411, 413, 414)
-
-class CuspedCensus(Census):
-    """
-    Base class for Iterators/Sequences for manifolds in the SnapPea
-    Cusped Census.
-    """
-    five_length, six_length, seven_length, eight_length, length = Orientable_lengths
-    orientability = Orientability.index('orientable')
-    path = str(manifold_path)
-
-    def __init__(self, indices=(0, length, 1)):
-        Census.__init__(self, indices)
-        self.Census_Morwen8 = tarfile.open(os.path.join(manifold_path, 'morwen8.tgz'), 'r:*')
-
-    # Override
-    def lookup(self, n):
-        return five_tet_orientable[n]
-
-    def __getitem__(self, n):
-        cdef c_Triangulation* c_triangulation
-        cdef Manifold result
-        if isinstance(n, slice):
-            return self.__class__(n.indices(self.length))
-        if n < 0:
-            n = self.length - n
-        if n < self.five_length:
-            num_tet = 5
-            census_index = self.lookup(n)
-        elif n - self.five_length < self.six_length:
-            num_tet = 6
-            census_index = n - self.five_length
-        elif n - self.five_length - self.six_length < self.seven_length:
-            num_tet = 7
-            census_index = n - self.five_length - self.six_length
-        elif (self.orientability == Orientability.index('orientable')
-              and (n - self.five_length - self.six_length -
-                   self.seven_length < self.eight_length)):
-              census_index = (n - self.five_length - self.six_length
-                              - self.seven_length)
-              # Make this work without passing the spec to Manifold()
-              num = repr(census_index)
-              spec =  "t" + "0"*(5 - len(num)) + num
-              tarpath = "morwen8/" + spec
-              try:
-                  filedata = self.Census_Morwen8.extractfile(tarpath).read()
-                  c_triangulation = read_triangulation_from_string(filedata)
-              except: 
-                  raise IOError('The Morwen 8 tetrahedra manifold %s '
-                                'was not found.'% spec)
-              result = Manifold(spec='empty')
-              result.set_c_triangulation(c_triangulation)
-              return result              
-              ###return Manifold('t%d' % census_index)
-        else:
-            raise IndexError('Index is out of range.')
-        c_triangulation = GetCuspedCensusManifold(
-            self.path, num_tet, self.orientability, census_index)
-        if c_triangulation == NULL:
-            print(num_tet, census_index)
-            raise RuntimeError('SnapPea failed to read the census manifold.')
-        result = Manifold(spec='empty')
-        result.set_c_triangulation(c_triangulation)
-        return result
-
-class ObsOrientableCuspedCensus(CuspedCensus):
-    """
-    Obsolete.
-    """
-
-class ObsNonorientableCuspedCensus(CuspedCensus):
-    """
-    Obsolete.
-    """
-    five_length, six_length, seven_length, length = Nonorientable_lengths
-    orientability = Orientability.index('nonorientable')
-
-    def __init__(self, indices=(0, length, 1)):
-        Census.__init__(self, indices)
-
-    def lookup(self, n):
-        return five_tet_nonorientable[n]
-
-# Closed Census (Obsolete)
-
-class ObsOrientableClosedCensus(Census):
-    """
-    Obsolete.
-    """
-    data = None
-    orientability = Orientability.index('orientable')
-    path = str(manifold_path)
-
-    def __init__(self, indices=(0,11031,1)):
-        if ObsOrientableClosedCensus.data is None:
-            datafile = os.path.join(closed_census_directory,
-                                    'ClosedOrientableDistinct.txt')
-            closed_orientable = open(datafile)
-            ObsOrientableClosedCensus.data = closed_orientable.readlines()
-            closed_orientable.close()
-        self.length = len(ObsOrientableClosedCensus.data)
-        Census.__init__(self, indices)
-
-    def __getitem__(self,n):
-        cdef c_Triangulation* c_triangulation
-        cdef Manifold result
-        if isinstance(n, slice):
-            return self.__class__(n.indices(self.length))
-        volume, num_tet, index, m, l = ObsOrientableClosedCensus.data[n].split()
-        c_triangulation = GetCuspedCensusManifold(
-            self.path, int(num_tet), self.orientability, int(index))
-        if c_triangulation == NULL:
-            print(num_tet, index)
-            raise RuntimeError('SnapPea failed to read the census manifold.')
-        result = Manifold(spec='empty')
-        result.set_c_triangulation(c_triangulation)
-        result.dehn_fill(( int(m),int(l)) )
-        return result
-
-class ObsNonorientableClosedCensus(Census):
-    """
-    Obsolete.
-    """
-    data = None
-    orientability = Orientability.index('nonorientable')
-    path = str(manifold_path)
-
-    def __init__(self, indices=(0,17,1)):
-        if ObsNonorientableClosedCensus.data is None:
-            datafile = os.path.join(closed_census_directory,
-                                    'ClosedNonorientableDistinct.txt')
-            closed_nonorientable = open(datafile)
-            ObsNonorientableClosedCensus.data = closed_nonorientable.readlines()
-            closed_nonorientable.close()
-        self.length = len(ObsNonorientableClosedCensus.data)
-        Census.__init__(self, indices)
-
-    def __getitem__(self,n):
-        cdef c_Triangulation* c_triangulation
-        cdef Manifold result
-        if isinstance(n, slice):
-            return self.__class__(n.indices(self.length))
-        volume, num_tet, index, m, l = ObsNonorientableClosedCensus.data[n].split()
-        c_triangulation = GetCuspedCensusManifold(
-            self.path, int(num_tet), self.orientability, int(index))
-        if c_triangulation == NULL:
-            print(num_tet, index)
-            raise RuntimeError('SnapPea failed to read the census manifold.')
-        result = Manifold(spec='empty')
-        result.set_c_triangulation(c_triangulation)
-        result.dehn_fill( (int(m),int(l)) )
-        return result
-
-# Knot tables
-
-class KnotExteriors(Census):
-    """
-    Base class for Iterators/Sequences for knots from the
-    Hoste-Thistlethwaite tables.
-    """
-    length = sum(Alternating_numbers.values())
-    alternation = 'a'
-
-    def __init__(self, indices=(0, sum(Alternating_numbers.values()), 1)):
-        Census.__init__(self, indices)
-
-    def __getitem__(self, n):
-        if isinstance(n, slice):
-            return self.__class__(n.indices(self.length))
-        else:
-            return get_HT_knot_by_index(self.alternation, n)
-
-class AlternatingKnotExteriors(KnotExteriors):
-    """
-    Iterator/Sequence for Alternating knot exteriors from the
-    Hoste-Thistlethwaite tables.   Goes through 16 crossings. 
-    """
-
-class NonalternatingKnotExteriors(KnotExteriors):
-    """
-    Iterator/Sequence for nonAlternating knot exteriors from the
-    Hoste-Thistlethwaite tables.  Goes through 16 crossings. 
-    """
-    length = sum(Nonalternating_numbers.values())
-    alternation = 'n'
-
-    def __init__(self, indices=(0, sum(Nonalternating_numbers.values()), 1)):
-        Census.__init__(self, indices)
-
-census_knot_numbers = [0, 0, 1, 2, 4, 22, 43, 129]
-
-class ObsCensusKnots(Census):
-    """
-    Obsolete
-    """
-    length = sum(census_knot_numbers)
-
-    def __init__(self, indices=(0, sum(census_knot_numbers), 1)):
-        Census.__init__(self, indices)
-        self.Census_Knots = tarfile.open(census_knot_archive, 'r:*')
-
-    def __repr__(self):
-        return 'Knots in S^3 which appear in the SnapPea Census'
-    
-    def __getitem__(self, n):
-        if isinstance(n, slice):
-            return self.__class__(n.indices(self.length))
-        else:
-            total = 0
-            for m in range(2,8):
-                if total + census_knot_numbers[m] <= n :
-                    total += census_knot_numbers[m]
-                    continue
-                else:
-                    name = 'K%s_%s'%(m, n - total + 1)
-                    break
-            if name:
-                tarpath =  'CensusKnots/%s'%name
-                try:
-                    filedata = self.Census_Knots.extractfile(tarpath).read()
-                    c_triangulation = read_triangulation_from_string(filedata)
-                except: 
-                    raise IOError, "The census knot %s was not found."%name
-                result =  Manifold('empty')
-                result.set_c_triangulation(c_triangulation)
-                result.set_name(name)
-                return result              
-            else:
-                raise IndexError('There are only 201 census knots.')
-
-class ObsLinkExteriors(Census):
-    """
-    Obsolete.
-    """
-    # num_links[component][crossings] is the number of links with
-    # specified number of components and crossings.
-    num_links= [ [], [0, 0, 0, 1, 1, 2, 3, 7, 21, 49, 166, 552],
-                 [0, 0, 0, 0, 1, 1, 3, 8, 16, 61, 183],
-                 [0, 0, 0, 0, 0, 0, 3, 1, 10, 21, 74],
-                 [0, 0, 0, 0, 0, 0, 0, 0, 3, 1, 24],
-                 [0, 0, 0, 0, 0, 0, 0, 0, 0, 0, 3]]
-
-    max_crossings = 11
-
-    def __init__(self, components, indices=(0,10000,1)):
-         self.Christy_links = tarfile.open(link_archive, 'r:*')
-
-         if not (1 <= components < len(self.num_links) ):
-            raise IndexError('SnapPy has no data on links with '
-                             '%s components.' % components)
-
-         self.components = components
-
-         self.length = sum(self.num_links[components])
-
-         Census.__init__(self, (indices[0],
-                                min(self.length, indices[1]),
-                                indices[2]))
-
-    def __repr__(self):
-        return ('Christy census of %s-component link complements '
-                'in S^3' % self.components)
-
-    def __getitem__(self,j):
-        if isinstance(j, slice):
-            return self.__class__(j.indices(self.length))
-        so_far = 0
-        for k in range(self.max_crossings + 1):
-            n =  self.num_links[self.components][k]
-            so_far = so_far + n
-            if so_far > j:
-                l = j - so_far + n + 1
-                filename = 'L%d%.2d%.3d' % (self.components, k, l)
-                if self.components > 1:
-                    name = "%d^%d_%d" % (k, self.components, l)
-                else:        
-                    name = "%d_%d" % (k,  l)
-                tarpath =  'ChristyLinks/%s'%filename
-                try:
-                    filedata = self.Christy_links.extractfile(tarpath).read()
-                    c_triangulation = read_triangulation_from_string(filedata)
-                except: 
-                    raise IOError('The link complement %s was not '
-                                  'found.'%filename)
-                result =  Manifold('empty')
-                result.set_c_triangulation(c_triangulation)
-                result.set_name(name)
-                return result              
-
-#----------------------------------------------------------------
-#
-#  Morwen's link table (data taken from Snap).  Now obsolete.
-#
-#----------------------------------------------------------------
-
-class MorwenLinks:
-    def __init__(self, num_components, num_crossings = None):
-        raise ValueError(
-            'The MorwenLinks class has been replaced by HTLinkExteriors. '
-            'Please refer to the documentation for HTLinkExteriors.'
-            )
-
-def left_pad_string(str,  length, pad=' '):
-    return pad*(length - len(str)) + str
-
-class ObsMorwenLinks(Census):
-    """
-    Obsolete.
-    """
-    def __init__(self, num_components, num_crossings = None):
-        if num_components < 0:
-            return
-        
-        crossings = range(4, 15) if num_crossings == None else [num_crossings]
-        files = []
-        for c in crossings:
-            n = left_pad_string('%d' % c, 2, '0')
-            files.append('hyperbolic_data_%sa.gz' % n)
-            if c > 5:
-                files.append('hyperbolic_data_%sn.gz' % n)
-
-        self.files = files
-
-        self.DT_codes = []
-        second_char = string.ascii_lowercase[num_components-1]
-        for file in files:
-            data = gzip.open(morwen_link_directory + os.sep + file).readlines()
-            for line in data:
-                strline = line.decode()
-                if strline[1] == second_char:
-                    self.DT_codes.append(strline.strip())
-
-        self.length =  len(self.DT_codes)
-        Census.__init__(self, indices=(0, len(self.DT_codes), 1))
-
-    def __getitem__(self, n):
-        if isinstance(n, slice):
-            SC = self.__class__(-1)
-            SC.DT_codes = self.DT_codes[n]
-            SC.length = len(SC.DT_codes)
-            Census.__init__(SC, indices=(0, len(SC.DT_codes), 1))
-            return SC
-        else:
-            name = str('DT:%s'%self.DT_codes[n])
-            result = Manifold(name)
-            result.set_name(name)
-            return result
-
-# Creating fibered manifolds from braids
-
-cdef c_Triangulation* get_fibered_manifold_associated_to_braid(num_strands,
-                                                               braid_word):
-    if num_strands < 2:
-        raise ValueError('Braids must have at least 2 strands.')
-    allowed_letters = ([x for x in range(1,num_strands)] +
-                       [x for x in range(-num_strands+1, 0)])
-    if False in [b in allowed_letters for b in braid_word]:
-        raise ValueError('The braid word is invalid.')
-
-    cdef int* word
-    cdef c_Triangulation* c_triangulation
-
-    n = len(braid_word)
-    word = <int*>malloc(n*sizeof(int))
-    for  i, w in enumerate(braid_word):
-        word[i] = w
-    c_triangulation = fibered_manifold_associated_to_braid(num_strands, n, word)
-    free(word)
-    name = to_byte_str('Braid:' + repr(braid_word))
-    set_triangulation_name(c_triangulation,name)
-    return c_triangulation
-
-# Link Editor support
-
-strandtype = {'X': KLPStrandX,     'Y': KLPStrandY}
-signtype =   {'R': KLPHalfTwistCL, 'L': KLPHalfTwistCCL}
-
-cdef c_Triangulation* get_triangulation_from_PythonKLP(pythonklp) except *:
-    cdef KLPProjection P
-    cdef c_Triangulation  *c_triangulation
-
-    P.num_crossings, P.num_free_loops, P.num_components, Pycrossings = pythonklp
-    P.crossings = <KLPCrossing *>malloc(P.num_crossings * sizeof(KLPCrossing))
-    if P.crossings == NULL:
-        raise RuntimeError('Could not allocate a crossing table.')
-
-    for i from 0 <= i < P.num_crossings:
-        cr_dict = Pycrossings[i]
-        neighbor = cr_dict['Xbackward_neighbor']
-        P.crossings[i].neighbor[<int>KLPStrandX][<int>KLPBackward] = &P.crossings[neighbor] 
-        neighbor =  cr_dict['Xforward_neighbor']
-        P.crossings[i].neighbor[<int>KLPStrandX][<int>KLPForward] = &P.crossings[neighbor]
-        neighbor = cr_dict['Ybackward_neighbor']
-        P.crossings[i].neighbor[<int>KLPStrandY][<int>KLPBackward] = &P.crossings[neighbor]
-        neighbor = cr_dict['Yforward_neighbor']
-        P.crossings[i].neighbor[<int>KLPStrandY][<int>KLPForward] = &P.crossings[neighbor]
-
-        strand = cr_dict['Xbackward_strand']
-        P.crossings[i].strand[<int>KLPStrandX][<int>KLPBackward] = strandtype[strand]
-        strand = cr_dict['Xforward_strand']
-        P.crossings[i].strand[<int>KLPStrandX][<int>KLPForward] = strandtype[strand]
-        strand = cr_dict['Ybackward_strand']
-        P.crossings[i].strand[<int>KLPStrandY][<int>KLPBackward] = strandtype[strand]
-        strand = cr_dict['Yforward_strand']
-        P.crossings[i].strand[<int>KLPStrandY][<int>KLPForward] = strandtype[strand]
-
-        sign = cr_dict['sign']
-        P.crossings[i].handedness = signtype[sign[0]]
-        P.crossings[i].component[<int>KLPStrandX] = cr_dict['Xcomponent']
-        P.crossings[i].component[<int>KLPStrandY] = cr_dict['Ycomponent']
-
-    c_triangulation = triangulate_link_complement(&P);
-    free(P.crossings)
-
-    if c_triangulation == NULL:
-        raise RuntimeError('Could not create the triangulation.')
-
-    # The triangulation must have a name or SnapPea will segfault when
-    #   trying to copy the triangulation.
-    tri_name = to_byte_str('unnamed link')
-    set_triangulation_name(c_triangulation, tri_name)
-    return c_triangulation
-
-def triangulate_link_complement_from_data(data):
-    cdef c_Triangulation* c_triangulation
-    M = Triangulation('empty')
-    c_triangulation = get_triangulation_from_PythonKLP(data)
-    M.set_c_triangulation(c_triangulation)
-    return M
-=======
-include "SnapPycore.pxi"
->>>>>>> e9b235a1
+include "SnapPycore.pxi"