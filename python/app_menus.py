# -*- coding: utf-8 -*-
import sys
import os
import webbrowser
from urllib.request import pathname2url
from .gui import *
from . import __file__ as snappy_dir
<<<<<<< HEAD
from .infowindow import about_snappy, InfoWindow
=======
from .infodialog import about_snappy, InfoDialog
from .version import version
import shutil
>>>>>>> 93c47f1b

OSX_shortcuts = {'Open...'    : 'Command-o',
                 'Save'       : 'Command-s',
                 'Save as...' : 'Command-Shift-s',
                 'Cut'        : 'Command-x',
                 'Copy'       : 'Command-c',
                 'Paste'      : 'Command-v',
                 'Close'      : 'Command-w',
                 'Left'       : '←',
                 'Up'         : '↑',
                 'Right'      : '→',
                 'Down'       : '↓'}

OSX_shortcut_events = {'Open...'     : '<Command-o>',
                       'Save'        : '<Command-s>',
                       'Save as...'  : '<Command-S>',
                       'Cut'         : '<Command-x>',
                       'Copy'        : '<Command-c>',
                       'Paste'       : '<Command-v>',
                       'Close'       : '<Command-w>'
                   }

Linux_shortcuts = {'Open...'    : 'Cntl+O',
                   'Save'       : 'Cntl+S',
                   'Save as...' : 'Cntl+Shift+S',
                   'Cut'        : 'Cntl+X',
                   'Copy'       : 'Cntl+Shift+C',
                   'Paste'      : 'Cntl+Shift+V',
                   'Left'       : '←',
                   'Up'         : '↑',
                   'Right'      : '→',
                   'Down'       : '↓'}

Linux_shortcut_events = {'Open...'    : '<Control-o>',
                         'Save'       : '<Control-s>',
                         'Save as...' : '<Control-S>',
                         'Cut'        : '<Control-x>',
                         'Copy'       : '<Control-C>',
                         'Paste'      : '<Control-V>',
                          }

help_report_bugs_label = 'Report bugs ...'
help_polyhedron_viewer_label = 'Polyhedron Viewer Help ...'
help_horoball_viewer_label = 'Horoball Viewer Help ...'

if sys.platform == 'darwin' :
    scut = OSX_shortcuts
    scut_events = OSX_shortcut_events
elif sys.platform == 'linux2' or sys.platform == 'linux' :
    scut = Linux_shortcuts
    scut_events = Linux_shortcut_events
else: # fall back choice
    scut = Linux_shortcuts
    scut_events = Linux_shortcut_events


def open_html_docs(page):
    # In some Linux distros that package their webrowsers via snaps
    # (e.g. Ubuntu 22.04 LTS), it is not possible to open a local HTML
    # file if it is either (a) outside of $HOME or (b) in a hidden
    # subdirectory of $HOME.  As Python's default user-site directory
    # on Linux is in $HOME/.local, this makes it impossible to access
    # the local copy of the docs.
    #
    # For details, see: https://bugs.launchpad.net/snapd/+bug/1979060

    doc_dir = os.path.join(os.path.dirname(snappy_dir), 'doc')

    # if sys.platform.startswith('linux'):
    if True:
        safe_doc_dir = os.path.join(os.environ['HOME'], 'Downloads',
                                    f'SnapPy_{version}_help_f8205a5')
        if os.path.exists(safe_doc_dir):
            shutil.rmtree(safe_doc_dir)
        shutil.copytree(doc_dir, safe_doc_dir)
    else:
        safe_doc_dir = doc_dir

    path = os.path.join(safe_doc_dir, page)
    if os.path.exists(path):
        url = 'file:' + pathname2url(path)
        try:
            webbrowser.open_new_tab(url)
        except webbrowser.Error:
            from tkinter import messagebox
            messagebox.showwarning('Error', 'Failed to open the documentation file.')
    else:
        from tkinter import messagebox
        messagebox.showwarning('Not found!',
                               'The file %s does not exist.' % path)


def add_menu(root, menu, label, command, state='active'):
    accelerator = scut.get(label, '')
    menu.add_command(label=label, accelerator=accelerator,
                     command=command, state=state)
    if scut_events.get(label, None) and state != 'disabled':
        root.bind(scut_events[label], command)


class EditMenu(Tk_.Menu):
    """Edit Menu cascade containing Cut, Copy, Paste and Delete. To use,
    provide a callback function which returns a dict specifying which
    editing functions should be enabled.  The keys should be chosen
    from the list ['Cut', 'Copy', 'Paste, 'Delete'] and the values
    should be functions to be call for the corresponding actions.  If
    a key is missing, the corresponding menu entry will be disabled.

    """
    entries = ['Cut', 'Copy', 'Paste', 'Delete']

    def __init__(self, menubar, callback):
        Tk_.Menu.__init__(self, menubar, name='snappyedit', postcommand=self.configure)
        self.get_actions = callback
        self.add_entry('Cut', lambda event=None: self.actions['Cut']())
        self.add_entry('Copy', lambda event=None: self.actions['Copy']())
        self.add_entry('Paste', lambda event=None: self.actions['Paste']())
        self.add_entry('Delete', lambda event=None: self.actions['Delete']())
        self.actions = {}

    def add_entry(self, label, command):
        accelerator = scut.get(label, '')
        self.add_command(label=label, accelerator=accelerator,
                         command=command, state='disabled')

    def configure(self):
        """Called before the menu is opened."""
        self.actions = self.get_actions()
        for entry in self.entries:
            if self.actions.get(entry, None):
                self.entryconfig(entry, state='normal')
            else:
                self.entryconfig(entry, state='disabled')


class HelpMenu(Tk_.Menu):
    """Help Menu cascade.  Always contains the main SnapPy help entry.
    Additional help entries for specific tools, such as a Dirichlet
    viewer, may be added or removed.

    """
    def __init__(self, menubar):
        # on OS X setting name='help' makes this a system help menu.
        Tk_.Menu.__init__(self, menubar, name='help')
        if sys.platform != 'darwin':
            self.add_command(label='SnapPy Help ...', command=self.show_SnapPy_help)
        self.add_command(label=help_report_bugs_label,
                         command=self.show_bugs_page)
        self.extra_commands = {}

    def show_SnapPy_help(self):
        open_html_docs('index.html')

    def show_bugs_page(self):
        open_html_docs('bugs.html')

    def extra_command(self, label, command):
        self.extra_commands[label] = command

    def activate(self, labels):
        """Manage extra help entries.
        Pass the labels of the extra commands to be activated.
        """
        end = self.index(Tk_.END)
        if sys.platform == 'darwin':
            self.delete(0, self.index(Tk_.END))
        elif end > 0:
            self.delete(1, self.index(Tk_.END))
        for label in labels:
            if label in self.extra_commands:
                self.add_command(label=label, command=self.extra_commands[label])


class ListedWindow():
    """
    Mixin class that allows emulation of the Apple Window menu. Windows
    register when they open by calling the class method register_window.  They
    call unregister_window when they close.  The class maintains a list of all
    openwindows.Participating windows should be subclasses of ListedWindow, as
    should objects which need access to its list of all windows in the app, such
    as the Preferences object.
    """
    window_list = []
    prefs = {}

    @classmethod
    def register_window(cls, window):
        assert isinstance(window, ListedWindow)
        cls.window_list.append(window)
        window.apply_prefs()

    @classmethod
    def unregister_window(cls, window):
        try:
            cls.window_list.remove(window)
        except ValueError:
            pass

    def bring_to_front(self):
        self.deiconify()
        self.lift()
        self.focus_force()

    def apply_prefs(self):
        # Subclasses should override this if they use preferences.
        pass


class WindowMenu(Tk_.Menu, ListedWindow):
    """
    Menu with a postcommand which shows all listed windows.
    """
    def __init__(self, menubar):
        Tk_.Menu.__init__(self, menubar, name='window', postcommand=self.build_entries)

    def build_entries(self):
        if sys.platform == 'darwin':
            return
        self.delete(0, self.index(Tk_.END))
        for object in self.window_list:
            self.add_command(label=object.menu_title, command=object.bring_to_front)


def browser_menus(self):
    """
    Menus for the browser window.  Used as Browser.build_menus.
    Creates a menubar attribute for the browser.
    """
    self.menubar = menubar = Tk_.Menu(self)
    Python_menu = Tk_.Menu(menubar, name="apple")
    Python_menu.add_command(label='About SnapPy ...',
                            command=lambda : about_snappy(self))
    Python_menu.add_separator()
    if sys.platform in ('linux2', 'linux') and self.main_window is not None:
        Python_menu.add_command(label='Quit SnapPy', command=self.main_window.close)
    menubar.add_cascade(label='SnapPy', menu=Python_menu)
    File_menu = Tk_.Menu(menubar, name='file')
    add_menu(self, File_menu, 'Open...', None, 'disabled')
    add_menu(self, File_menu, 'Save as...', self.save)
    File_menu.add_separator()
    add_menu(self, File_menu, 'Close', self.close)
    menubar.add_cascade(label='File', menu=File_menu)
    menubar.add_cascade(label='Edit ', menu=EditMenu(menubar, self.edit_actions))
    if sys.platform == 'darwin':
        menubar.add_cascade(label='View', menu=Tk_.Menu(menubar, name='view'))
    menubar.add_cascade(label='Window', menu=WindowMenu(menubar))
    help_menu = HelpMenu(menubar)

    def dirichlet_help():
        InfoWindow(self, 'Viewer Help', self.dirichlet_viewer.widget.help_text)
    help_menu.extra_command(label=help_polyhedron_viewer_label, command=dirichlet_help)

    def horoball_help():
        InfoWindow(self, 'Viewer Help', self.horoball_viewer.widget.help_text)
    help_menu.extra_command(label=help_horoball_viewer_label, command=horoball_help)
    menubar.add_cascade(label='Help', menu=help_menu)


def plink_menus(self):
    """Menus for the SnapPyLinkEditor."""
    self.menubar = menubar = Tk_.Menu(self.window)
    Python_menu = Tk_.Menu(menubar, name="apple")
    Python_menu.add_command(label='About PLink...', command=self.about)
    Python_menu.add_separator()
    if sys.platform in ('linux2', 'linux') and self.main_window is not None:
        Python_menu.add_command(label='Quit SnapPy', command=self.main_window.close)
    menubar.add_cascade(label='SnapPy', menu=Python_menu)
    File_menu = Tk_.Menu(menubar, name='file')
    add_menu(self.window, File_menu, 'Open...', self.load)
    add_menu(self.window, File_menu, 'Save as...', self.save)
    self.build_save_image_menu(menubar, File_menu) # Add image save menu
    File_menu.add_separator()
    if self.callback:
        add_menu(self.window, File_menu, 'Close', self.done)
    else:
        add_menu(self.window, File_menu, 'Exit', self.done)
    menubar.add_cascade(label='File', menu=File_menu)
    Edit_menu = Tk_.Menu(menubar, name='snappyedit')
    add_menu(self.window, Edit_menu, 'Cut', None, state='disabled')
    add_menu(self.window, Edit_menu, 'Copy', None, state='disabled')
    add_menu(self.window, Edit_menu, 'Paste', None, state='disabled')
    add_menu(self.window, Edit_menu, 'Delete', None, state='disabled')
    menubar.add_cascade(label='Edit ', menu=Edit_menu)
    self._add_info_menu()
    self._add_tools_menu()
    self._add_style_menu()
    menubar.add_cascade(label='Window', menu=WindowMenu(menubar))
    Help_menu = Tk_.Menu(menubar, name="help")
    menubar.add_cascade(label='Help', menu=HelpMenu(menubar))
    Help_menu.add_command(label='PLink Help ...', command=self.howto)
    self.window.config(menu=menubar)


def dirichlet_menus(self):
    """
    Menus for the standalone Dirichlet viewer.  Called by the view Frame, not the
    parent Toplevel.
    """
    self.menubar = menubar = Tk_.Menu(self.parent)
    Python_menu = Tk_.Menu(menubar, name="apple")
    Python_menu.add_command(label='About SnapPy ...',
                            command=lambda : about_snappy(self.master))
    Python_menu.add_separator()
    if sys.platform in ('linux2', 'linux') and self.main_window is not None:
        Python_menu.add_command(label='Quit SnapPy', command=self.main_window.close)
    menubar.add_cascade(label='SnapPy', menu=Python_menu)
    File_menu = Tk_.Menu(menubar, name='file')
    add_menu(self.master, File_menu, 'Open...', None, 'disabled')
    add_menu(self.master, File_menu, 'Save as...', None, 'disabled')
    File_menu.add_command(label='Save Image...', command=self.master.save_image)
    Export_menu = Tk_.Menu(File_menu, name='export')
    File_menu.add_cascade(label='Export as STL...', menu=Export_menu)
    Export_menu.add_command(label='Export STL', command=self.export_stl)
    Export_menu.add_command(label='Export Cutout STL', command=self.export_cutout_stl)
    File_menu.add_separator()
    add_menu(self.master, File_menu, 'Close', command=self.master.close)
    menubar.add_cascade(label='File', menu=File_menu)
    menubar.add_cascade(label='Edit ', menu=EditMenu(menubar, self.master.edit_actions))
    menubar.add_cascade(label='Window', menu=WindowMenu(menubar))
    help_menu = HelpMenu(menubar)
    help_menu.extra_command(label=help_polyhedron_viewer_label, command=self.widget.help)
    help_menu.activate([help_polyhedron_viewer_label, help_report_bugs_label])
    self.menubar.add_cascade(label='Help', menu=help_menu)


def horoball_menus(self):
    """
    Menus for the standalone Horoball viewer.  Called by the view Frame, not the
    master Toplevel.
    """
    self.menubar = menubar = Tk_.Menu(self.master)
    Python_menu = Tk_.Menu(menubar, name="apple")
    Python_menu.add_command(label='About SnapPy ...',
                            command=lambda : about_snappy(self.master))
    Python_menu.add_separator()
    if sys.platform in ('linux2', 'linux') and self.main_window is not None:
        Python_menu.add_command(label='Quit SnapPy',
                                command=self.main_window.close)
    menubar.add_cascade(label='SnapPy', menu=Python_menu)
    File_menu = Tk_.Menu(menubar, name='file')
    add_menu(self.master, File_menu, 'Open...', None, 'disabled')
    add_menu(self.master, File_menu, 'Save as...', None, 'disabled')
    File_menu.add_command(label='Save Image...', command=self.master.save_image)
    File_menu.add_separator()
    add_menu(self.master, File_menu, 'Close', command=self.master.close)
    menubar.add_cascade(label='File', menu=File_menu)
    menubar.add_cascade(label='Edit ', menu=EditMenu(menubar, self.master.edit_actions))
    menubar.add_cascade(label='Window', menu=WindowMenu(menubar))
    help_menu = HelpMenu(menubar)
    help_menu.extra_command(label=help_horoball_viewer_label, command=self.widget.help)
    help_menu.activate([help_horoball_viewer_label, help_report_bugs_label])
    self.menubar.add_cascade(label='Help', menu=help_menu)


def inside_view_menus(self):
    """Menus for the standalone Inside viewer.  Called by the view Frame, not the
    master Toplevel."""
    self.menubar = menubar = Tk_.Menu(self.master)
    Python_menu = Tk_.Menu(menubar, name="apple")
    Python_menu.add_command(label='About SnapPy ...',
                            command=lambda : about_snappy(self.master))
    Python_menu.add_separator()
    if sys.platform in ('linux2', 'linux') and self.main_window is not None:
        Python_menu.add_command(label='Quit SnapPy', command=self.main_window.close)
    menubar.add_cascade(label='SnapPy', menu=Python_menu)
    File_menu = Tk_.Menu(menubar, name='file')
    add_menu(self.master, File_menu, 'Open...', None, 'disabled')
    add_menu(self.master, File_menu, 'Save as...', None, 'disabled')
    File_menu.add_command(label='Save Image...', command=self.master.save_image)
    File_menu.add_separator()
    add_menu(self.master, File_menu, 'Close', command=self.master.close)
    menubar.add_cascade(label='File', menu=File_menu)
    menubar.add_cascade(label='Edit ', menu=EditMenu(menubar, self.master.edit_actions))
    menubar.add_cascade(label='Window', menu=WindowMenu(menubar))
    help_menu = HelpMenu(menubar)
    # help_menu.extra_command(label=help_polyhedron_viewer_label, command=self.widget.help)
    # help_menu.activate([help_polyhedron_viewer_label, help_report_bugs_label])
    help_menu.activate([help_report_bugs_label])
    self.menubar.add_cascade(label='Help', menu=help_menu)<|MERGE_RESOLUTION|>--- conflicted
+++ resolved
@@ -5,13 +5,9 @@
 from urllib.request import pathname2url
 from .gui import *
 from . import __file__ as snappy_dir
-<<<<<<< HEAD
 from .infowindow import about_snappy, InfoWindow
-=======
-from .infodialog import about_snappy, InfoDialog
 from .version import version
 import shutil
->>>>>>> 93c47f1b
 
 OSX_shortcuts = {'Open...'    : 'Command-o',
                  'Save'       : 'Command-s',
@@ -80,8 +76,7 @@
 
     doc_dir = os.path.join(os.path.dirname(snappy_dir), 'doc')
 
-    # if sys.platform.startswith('linux'):
-    if True:
+    if sys.platform.startswith('linux'):
         safe_doc_dir = os.path.join(os.environ['HOME'], 'Downloads',
                                     f'SnapPy_{version}_help_f8205a5')
         if os.path.exists(safe_doc_dir):
@@ -274,7 +269,8 @@
     """Menus for the SnapPyLinkEditor."""
     self.menubar = menubar = Tk_.Menu(self.window)
     Python_menu = Tk_.Menu(menubar, name="apple")
-    Python_menu.add_command(label='About PLink...', command=self.about)
+    Python_menu.add_command(label='About SnapPy...',
+                            command=lambda : about_snappy(self.main_window.window))
     Python_menu.add_separator()
     if sys.platform in ('linux2', 'linux') and self.main_window is not None:
         Python_menu.add_command(label='Quit SnapPy', command=self.main_window.close)
